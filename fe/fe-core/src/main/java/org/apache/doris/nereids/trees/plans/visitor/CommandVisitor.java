--- conflicted
+++ resolved
@@ -77,12 +77,8 @@
 import org.apache.doris.nereids.trees.plans.commands.insert.BatchInsertIntoTableCommand;
 import org.apache.doris.nereids.trees.plans.commands.insert.InsertIntoTableCommand;
 import org.apache.doris.nereids.trees.plans.commands.insert.InsertOverwriteTableCommand;
-import org.apache.doris.nereids.trees.plans.commands.refresh.RefreshDatabaseCommand;
-<<<<<<< HEAD
 import org.apache.doris.nereids.trees.plans.commands.refresh.RefreshCatalogCommand;
 import org.apache.doris.nereids.trees.plans.commands.refresh.RefreshDatabaseCommand;
-=======
->>>>>>> 70796f80
 
 /** CommandVisitor. */
 public interface CommandVisitor<R, C> {
@@ -284,7 +280,6 @@
     default R visitRefreshDatabaseCommand(RefreshDatabaseCommand refreshDatabaseCommand, C context) {
         return visitCommand(refreshDatabaseCommand, context);
     }
-<<<<<<< HEAD
 
     default R visitShowBackendsCommand(ShowBackendsCommand showBackendsCommand, C context) {
         return visitCommand(showBackendsCommand, context);
@@ -338,10 +333,4 @@
     default R visitShowPrivilegesCommand(ShowPrivilegesCommand showPrivilegesCommand, C context) {
         return visitCommand(showPrivilegesCommand, context);
     }
-
-    default R visitRefreshDatabaseCommand(RefreshDatabaseCommand refreshDatabaseCommand, C context) {
-        return visitCommand(refreshDatabaseCommand, context);
-    }
-=======
->>>>>>> 70796f80
 }