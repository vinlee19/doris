// Licensed to the Apache Software Foundation (ASF) under one
// or more contributor license agreements.  See the NOTICE file
// distributed with this work for additional information
// regarding copyright ownership.  The ASF licenses this file
// to you under the Apache License, Version 2.0 (the
// "License"); you may not use this file except in compliance
// with the License.  You may obtain a copy of the License at
//
//   http://www.apache.org/licenses/LICENSE-2.0
//
// Unless required by applicable law or agreed to in writing,
// software distributed under the License is distributed on an
// "AS IS" BASIS, WITHOUT WARRANTIES OR CONDITIONS OF ANY
// KIND, either express or implied.  See the License for the
// specific language governing permissions and limitations
// under the License.

package org.apache.doris.nereids.trees.plans.visitor;

import org.apache.doris.nereids.trees.plans.commands.AddConstraintCommand;
import org.apache.doris.nereids.trees.plans.commands.AlterMTMVCommand;
import org.apache.doris.nereids.trees.plans.commands.AlterViewCommand;
import org.apache.doris.nereids.trees.plans.commands.CallCommand;
import org.apache.doris.nereids.trees.plans.commands.CancelMTMVTaskCommand;
import org.apache.doris.nereids.trees.plans.commands.Command;
import org.apache.doris.nereids.trees.plans.commands.CreateJobCommand;
import org.apache.doris.nereids.trees.plans.commands.CreateMTMVCommand;
import org.apache.doris.nereids.trees.plans.commands.CreatePolicyCommand;
import org.apache.doris.nereids.trees.plans.commands.CreateProcedureCommand;
import org.apache.doris.nereids.trees.plans.commands.CreateTableCommand;
import org.apache.doris.nereids.trees.plans.commands.CreateTableLikeCommand;
import org.apache.doris.nereids.trees.plans.commands.CreateViewCommand;
import org.apache.doris.nereids.trees.plans.commands.DeleteFromCommand;
import org.apache.doris.nereids.trees.plans.commands.DeleteFromUsingCommand;
import org.apache.doris.nereids.trees.plans.commands.DropCatalogRecycleBinCommand;
import org.apache.doris.nereids.trees.plans.commands.DropConstraintCommand;
import org.apache.doris.nereids.trees.plans.commands.DropMTMVCommand;
import org.apache.doris.nereids.trees.plans.commands.DropProcedureCommand;
import org.apache.doris.nereids.trees.plans.commands.ExplainCommand;
import org.apache.doris.nereids.trees.plans.commands.ExportCommand;
import org.apache.doris.nereids.trees.plans.commands.LoadCommand;
import org.apache.doris.nereids.trees.plans.commands.PauseMTMVCommand;
import org.apache.doris.nereids.trees.plans.commands.RefreshMTMVCommand;
import org.apache.doris.nereids.trees.plans.commands.ReplayCommand;
import org.apache.doris.nereids.trees.plans.commands.ResumeMTMVCommand;
import org.apache.doris.nereids.trees.plans.commands.SetDefaultStorageVaultCommand;
import org.apache.doris.nereids.trees.plans.commands.SetOptionsCommand;
import org.apache.doris.nereids.trees.plans.commands.SetTransactionCommand;
import org.apache.doris.nereids.trees.plans.commands.SetUserPropertiesCommand;
import org.apache.doris.nereids.trees.plans.commands.ShowConfigCommand;
import org.apache.doris.nereids.trees.plans.commands.ShowConstraintsCommand;
import org.apache.doris.nereids.trees.plans.commands.ShowCreateMTMVCommand;
import org.apache.doris.nereids.trees.plans.commands.ShowCreateProcedureCommand;
import org.apache.doris.nereids.trees.plans.commands.ShowProcedureStatusCommand;
import org.apache.doris.nereids.trees.plans.commands.ShowVariablesCommand;
import org.apache.doris.nereids.trees.plans.commands.ShowViewCommand;
import org.apache.doris.nereids.trees.plans.commands.UnsetDefaultStorageVaultCommand;
import org.apache.doris.nereids.trees.plans.commands.UnsetVariableCommand;
import org.apache.doris.nereids.trees.plans.commands.UnsupportedCommand;
import org.apache.doris.nereids.trees.plans.commands.UpdateCommand;
import org.apache.doris.nereids.trees.plans.commands.insert.BatchInsertIntoTableCommand;
import org.apache.doris.nereids.trees.plans.commands.insert.InsertIntoTableCommand;
import org.apache.doris.nereids.trees.plans.commands.insert.InsertOverwriteTableCommand;
import org.apache.doris.nereids.trees.plans.commands.refresh.RefreshCatalogCommand;

/** CommandVisitor. */
public interface CommandVisitor<R, C> {

    R visitCommand(Command command, C context);

    default R visitExplainCommand(ExplainCommand explain, C context) {
        return visitCommand(explain, context);
    }

    default R visitReplayCommand(ReplayCommand replay, C context) {
        return visitCommand(replay, context);
    }

    default R visitCreatePolicyCommand(CreatePolicyCommand createPolicy, C context) {
        return visitCommand(createPolicy, context);
    }

    default R visitInsertIntoTableCommand(InsertIntoTableCommand insertIntoTableCommand,
            C context) {
        return visitCommand(insertIntoTableCommand, context);
    }

    default R visitInsertOverwriteTableCommand(InsertOverwriteTableCommand insertOverwriteTableCommand,
            C context) {
        return visitCommand(insertOverwriteTableCommand, context);
    }

    default R visitBatchInsertIntoTableCommand(BatchInsertIntoTableCommand batchInsertIntoTableCommand,
            C context) {
        return visitCommand(batchInsertIntoTableCommand, context);
    }

    default R visitUpdateCommand(UpdateCommand updateCommand, C context) {
        return visitCommand(updateCommand, context);
    }

    default R visitDeleteFromCommand(DeleteFromCommand deleteFromCommand, C context) {
        return visitCommand(deleteFromCommand, context);
    }

    default R visitDeleteFromUsingCommand(DeleteFromUsingCommand deleteFromUsingCommand, C context) {
        return visitCommand(deleteFromUsingCommand, context);
    }

    default R visitLoadCommand(LoadCommand loadCommand, C context) {
        return visitCommand(loadCommand, context);
    }

    default R visitExportCommand(ExportCommand exportCommand, C context) {
        return visitCommand(exportCommand, context);
    }

    default R visitCreateTableCommand(CreateTableCommand createTableCommand, C context) {
        return visitCommand(createTableCommand, context);
    }

    default R visitCreateMTMVCommand(CreateMTMVCommand createMTMVCommand, C context) {
        return visitCommand(createMTMVCommand, context);
    }

    default R visitCreateJobCommand(CreateJobCommand createJobCommand, C context) {
        return visitCommand(createJobCommand, context);
    }

    default R visitAlterMTMVCommand(AlterMTMVCommand alterMTMVCommand, C context) {
        return visitCommand(alterMTMVCommand, context);
    }

    default R visitAddConstraintCommand(AddConstraintCommand addConstraintCommand, C context) {
        return visitCommand(addConstraintCommand, context);
    }

    default R visitDropConstraintCommand(DropConstraintCommand dropConstraintCommand, C context) {
        return visitCommand(dropConstraintCommand, context);
    }

    default R visitShowConstraintsCommand(ShowConstraintsCommand showConstraintsCommand, C context) {
        return visitCommand(showConstraintsCommand, context);
    }

    default R visitRefreshMTMVCommand(RefreshMTMVCommand refreshMTMVCommand, C context) {
        return visitCommand(refreshMTMVCommand, context);
    }

    default R visitDropMTMVCommand(DropMTMVCommand dropMTMVCommand, C context) {
        return visitCommand(dropMTMVCommand, context);
    }

    default R visitPauseMTMVCommand(PauseMTMVCommand pauseMTMVCommand, C context) {
        return visitCommand(pauseMTMVCommand, context);
    }

    default R visitResumeMTMVCommand(ResumeMTMVCommand resumeMTMVCommand, C context) {
        return visitCommand(resumeMTMVCommand, context);
    }

    default R visitShowCreateMTMVCommand(ShowCreateMTMVCommand showCreateMTMVCommand, C context) {
        return visitCommand(showCreateMTMVCommand, context);
    }

    default R visitCancelMTMVTaskCommand(CancelMTMVTaskCommand cancelMTMVTaskCommand, C context) {
        return visitCommand(cancelMTMVTaskCommand, context);
    }

    default R visitCallCommand(CallCommand callCommand, C context) {
        return visitCommand(callCommand, context);
    }

    default R visitCreateProcedureCommand(CreateProcedureCommand createProcedureCommand, C context) {
        return visitCommand(createProcedureCommand, context);
    }

    default R visitDropProcedureCommand(DropProcedureCommand dropProcedureCommand, C context) {
        return visitCommand(dropProcedureCommand, context);
    }

    default R visitShowProcedureStatusCommand(ShowProcedureStatusCommand showProcedureStatusCommand, C context) {
        return visitCommand(showProcedureStatusCommand, context);
    }

    default R visitShowCreateProcedureCommand(ShowCreateProcedureCommand showCreateProcedureCommand, C context) {
        return visitCommand(showCreateProcedureCommand, context);
    }

    default R visitCreateViewCommand(CreateViewCommand createViewCommand, C context) {
        return visitCommand(createViewCommand, context);
    }

    default R visitAlterViewCommand(AlterViewCommand alterViewCommand, C context) {
        return visitCommand(alterViewCommand, context);
    }

    default R visitDropCatalogRecycleBinCommand(DropCatalogRecycleBinCommand dropCatalogRecycleBinCommand, C context) {
        return visitCommand(dropCatalogRecycleBinCommand, context);
    }

    default R visitUnsupportedCommand(UnsupportedCommand unsupportedCommand, C context) {
        return visitCommand(unsupportedCommand, context);
    }

    default R visitUnsetVariableCommand(UnsetVariableCommand unsetVariableCommand, C context) {
        return visitCommand(unsetVariableCommand, context);
    }

    default R visitUnsetDefaultStorageVaultCommand(UnsetDefaultStorageVaultCommand unsetDefaultStorageVaultCommand,
                                                   C context) {
        return visitCommand(unsetDefaultStorageVaultCommand, context);
    }

    default R visitCreateTableLikeCommand(CreateTableLikeCommand createTableLikeCommand, C context) {
        return visitCommand(createTableLikeCommand, context);
    }

    default R visitShowConfigCommand(ShowConfigCommand showConfigCommand, C context) {
        return visitCommand(showConfigCommand, context);
    }

    default R visitSetOptionsCommand(SetOptionsCommand setOptionsCommand, C context) {
        return visitCommand(setOptionsCommand, context);
    }

    default R visitSetTransactionCommand(SetTransactionCommand setTransactionCommand, C context) {
        return visitCommand(setTransactionCommand, context);
    }

    default R visitSetUserPropertiesCommand(SetUserPropertiesCommand setUserPropertiesCommand, C context) {
        return visitCommand(setUserPropertiesCommand, context);
    }

    default R visitSetDefaultStorageVault(SetDefaultStorageVaultCommand setDefaultStorageVaultCommand, C context) {
        return visitCommand(setDefaultStorageVaultCommand, context);
    }

<<<<<<< HEAD
    default R visitRefreshCatalogCommand(RefreshCatalogCommand refreshCatalogCommand, C context) {
        return visitCommand(refreshCatalogCommand, context);
=======
    default R visitShowVariablesCommand(ShowVariablesCommand showVariablesCommand, C context) {
        return visitCommand(showVariablesCommand, context);
    }

    default R visitShowViewCommand(ShowViewCommand showViewCommand, C context) {
        return visitCommand(showViewCommand, context);
>>>>>>> 854512ff
    }
}<|MERGE_RESOLUTION|>--- conflicted
+++ resolved
@@ -236,16 +236,16 @@
         return visitCommand(setDefaultStorageVaultCommand, context);
     }
 
-<<<<<<< HEAD
+
     default R visitRefreshCatalogCommand(RefreshCatalogCommand refreshCatalogCommand, C context) {
         return visitCommand(refreshCatalogCommand, context);
-=======
+
     default R visitShowVariablesCommand(ShowVariablesCommand showVariablesCommand, C context) {
         return visitCommand(showVariablesCommand, context);
     }
 
     default R visitShowViewCommand(ShowViewCommand showViewCommand, C context) {
         return visitCommand(showViewCommand, context);
->>>>>>> 854512ff
+
     }
 }