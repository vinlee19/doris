// Licensed to the Apache Software Foundation (ASF) under one
// or more contributor license agreements.  See the NOTICE file
// distributed with this work for additional information
// regarding copyright ownership.  The ASF licenses this file
// to you under the Apache License, Version 2.0 (the
// "License"); you may not use this file except in compliance
// with the License.  You may obtain a copy of the License at
//
//   http://www.apache.org/licenses/LICENSE-2.0
//
// Unless required by applicable law or agreed to in writing,
// software distributed under the License is distributed on an
// "AS IS" BASIS, WITHOUT WARRANTIES OR CONDITIONS OF ANY
// KIND, either express or implied.  See the License for the
// specific language governing permissions and limitations
// under the License.

package org.apache.doris.nereids.parser;

import org.apache.doris.alter.QuotaType;
import org.apache.doris.analysis.ArithmeticExpr.Operator;
import org.apache.doris.analysis.BrokerDesc;
import org.apache.doris.analysis.ColumnNullableType;
import org.apache.doris.analysis.ColumnPosition;
import org.apache.doris.analysis.DbName;
import org.apache.doris.analysis.EncryptKeyName;
import org.apache.doris.analysis.PassVar;
import org.apache.doris.analysis.SetType;
import org.apache.doris.analysis.StorageBackend;
import org.apache.doris.analysis.TableName;
import org.apache.doris.analysis.TableScanParams;
import org.apache.doris.analysis.TableSnapshot;
import org.apache.doris.analysis.UserIdentity;
import org.apache.doris.catalog.AggregateType;
import org.apache.doris.catalog.BuiltinAggregateFunctions;
import org.apache.doris.catalog.Env;
import org.apache.doris.catalog.InfoSchemaDb;
import org.apache.doris.catalog.KeysType;
import org.apache.doris.catalog.ScalarType;
import org.apache.doris.common.Config;
import org.apache.doris.common.FeConstants;
import org.apache.doris.common.Pair;
import org.apache.doris.datasource.InternalCatalog;
import org.apache.doris.job.common.IntervalUnit;
import org.apache.doris.load.loadv2.LoadTask;
import org.apache.doris.mtmv.MTMVPartitionInfo.MTMVPartitionType;
import org.apache.doris.mtmv.MTMVRefreshEnum.BuildMode;
import org.apache.doris.mtmv.MTMVRefreshEnum.RefreshMethod;
import org.apache.doris.mtmv.MTMVRefreshEnum.RefreshTrigger;
import org.apache.doris.mtmv.MTMVRefreshInfo;
import org.apache.doris.mtmv.MTMVRefreshSchedule;
import org.apache.doris.mtmv.MTMVRefreshTriggerInfo;
import org.apache.doris.nereids.DorisParser;
import org.apache.doris.nereids.DorisParser.AddColumnClauseContext;
import org.apache.doris.nereids.DorisParser.AddColumnsClauseContext;
import org.apache.doris.nereids.DorisParser.AddConstraintContext;
import org.apache.doris.nereids.DorisParser.AddIndexClauseContext;
import org.apache.doris.nereids.DorisParser.AddPartitionClauseContext;
import org.apache.doris.nereids.DorisParser.AddRollupClauseContext;
import org.apache.doris.nereids.DorisParser.AdminCancelRebalanceDiskContext;
import org.apache.doris.nereids.DorisParser.AdminCheckTabletsContext;
import org.apache.doris.nereids.DorisParser.AdminCompactTableContext;
import org.apache.doris.nereids.DorisParser.AdminDiagnoseTabletContext;
import org.apache.doris.nereids.DorisParser.AdminRebalanceDiskContext;
import org.apache.doris.nereids.DorisParser.AdminSetTableStatusContext;
import org.apache.doris.nereids.DorisParser.AdminShowReplicaDistributionContext;
import org.apache.doris.nereids.DorisParser.AdminShowReplicaStatusContext;
import org.apache.doris.nereids.DorisParser.AdminShowTabletStorageFormatContext;
import org.apache.doris.nereids.DorisParser.AggClauseContext;
import org.apache.doris.nereids.DorisParser.AggStateDataTypeContext;
import org.apache.doris.nereids.DorisParser.AliasQueryContext;
import org.apache.doris.nereids.DorisParser.AliasedQueryContext;
import org.apache.doris.nereids.DorisParser.AlterCatalogCommentContext;
import org.apache.doris.nereids.DorisParser.AlterCatalogRenameContext;
import org.apache.doris.nereids.DorisParser.AlterDatabaseRenameContext;
import org.apache.doris.nereids.DorisParser.AlterDatabaseSetQuotaContext;
import org.apache.doris.nereids.DorisParser.AlterMTMVContext;
import org.apache.doris.nereids.DorisParser.AlterMultiPartitionClauseContext;
import org.apache.doris.nereids.DorisParser.AlterRoleContext;
import org.apache.doris.nereids.DorisParser.AlterSqlBlockRuleContext;
import org.apache.doris.nereids.DorisParser.AlterStorageVaultContext;
import org.apache.doris.nereids.DorisParser.AlterTableAddRollupContext;
import org.apache.doris.nereids.DorisParser.AlterTableClauseContext;
import org.apache.doris.nereids.DorisParser.AlterTableContext;
import org.apache.doris.nereids.DorisParser.AlterTableDropRollupContext;
import org.apache.doris.nereids.DorisParser.AlterViewContext;
import org.apache.doris.nereids.DorisParser.AlterWorkloadGroupContext;
import org.apache.doris.nereids.DorisParser.AlterWorkloadPolicyContext;
import org.apache.doris.nereids.DorisParser.ArithmeticBinaryContext;
import org.apache.doris.nereids.DorisParser.ArithmeticUnaryContext;
import org.apache.doris.nereids.DorisParser.ArrayLiteralContext;
import org.apache.doris.nereids.DorisParser.ArraySliceContext;
import org.apache.doris.nereids.DorisParser.BaseTableRefContext;
import org.apache.doris.nereids.DorisParser.BooleanExpressionContext;
import org.apache.doris.nereids.DorisParser.BooleanLiteralContext;
import org.apache.doris.nereids.DorisParser.BracketDistributeTypeContext;
import org.apache.doris.nereids.DorisParser.BracketRelationHintContext;
import org.apache.doris.nereids.DorisParser.BuildModeContext;
import org.apache.doris.nereids.DorisParser.CallProcedureContext;
import org.apache.doris.nereids.DorisParser.CancelMTMVTaskContext;
import org.apache.doris.nereids.DorisParser.CastDataTypeContext;
import org.apache.doris.nereids.DorisParser.CleanAllProfileContext;
import org.apache.doris.nereids.DorisParser.CleanLabelContext;
import org.apache.doris.nereids.DorisParser.CollateContext;
import org.apache.doris.nereids.DorisParser.ColumnDefContext;
import org.apache.doris.nereids.DorisParser.ColumnDefsContext;
import org.apache.doris.nereids.DorisParser.ColumnReferenceContext;
import org.apache.doris.nereids.DorisParser.CommentDistributeTypeContext;
import org.apache.doris.nereids.DorisParser.CommentRelationHintContext;
import org.apache.doris.nereids.DorisParser.ComparisonContext;
import org.apache.doris.nereids.DorisParser.ComplexColTypeContext;
import org.apache.doris.nereids.DorisParser.ComplexColTypeListContext;
import org.apache.doris.nereids.DorisParser.ComplexDataTypeContext;
import org.apache.doris.nereids.DorisParser.ConstantContext;
import org.apache.doris.nereids.DorisParser.CreateCatalogContext;
import org.apache.doris.nereids.DorisParser.CreateEncryptkeyContext;
import org.apache.doris.nereids.DorisParser.CreateFileContext;
import org.apache.doris.nereids.DorisParser.CreateMTMVContext;
import org.apache.doris.nereids.DorisParser.CreateProcedureContext;
import org.apache.doris.nereids.DorisParser.CreateRoleContext;
import org.apache.doris.nereids.DorisParser.CreateRoutineLoadContext;
import org.apache.doris.nereids.DorisParser.CreateRowPolicyContext;
import org.apache.doris.nereids.DorisParser.CreateSqlBlockRuleContext;
import org.apache.doris.nereids.DorisParser.CreateTableContext;
import org.apache.doris.nereids.DorisParser.CreateTableLikeContext;
import org.apache.doris.nereids.DorisParser.CreateViewContext;
import org.apache.doris.nereids.DorisParser.CreateWorkloadGroupContext;
import org.apache.doris.nereids.DorisParser.CteContext;
import org.apache.doris.nereids.DorisParser.DataTypeWithNullableContext;
import org.apache.doris.nereids.DorisParser.DecimalLiteralContext;
import org.apache.doris.nereids.DorisParser.DeleteContext;
import org.apache.doris.nereids.DorisParser.DereferenceContext;
import org.apache.doris.nereids.DorisParser.DropCatalogContext;
import org.apache.doris.nereids.DorisParser.DropCatalogRecycleBinContext;
import org.apache.doris.nereids.DorisParser.DropColumnClauseContext;
import org.apache.doris.nereids.DorisParser.DropConstraintContext;
import org.apache.doris.nereids.DorisParser.DropDatabaseContext;
import org.apache.doris.nereids.DorisParser.DropEncryptkeyContext;
import org.apache.doris.nereids.DorisParser.DropFileContext;
import org.apache.doris.nereids.DorisParser.DropIndexClauseContext;
import org.apache.doris.nereids.DorisParser.DropMTMVContext;
import org.apache.doris.nereids.DorisParser.DropPartitionClauseContext;
import org.apache.doris.nereids.DorisParser.DropProcedureContext;
import org.apache.doris.nereids.DorisParser.DropRepositoryContext;
import org.apache.doris.nereids.DorisParser.DropRoleContext;
import org.apache.doris.nereids.DorisParser.DropRollupClauseContext;
import org.apache.doris.nereids.DorisParser.DropSqlBlockRuleContext;
import org.apache.doris.nereids.DorisParser.DropStoragePolicyContext;
import org.apache.doris.nereids.DorisParser.DropUserContext;
import org.apache.doris.nereids.DorisParser.DropWorkloadGroupContext;
import org.apache.doris.nereids.DorisParser.DropWorkloadPolicyContext;
import org.apache.doris.nereids.DorisParser.ElementAtContext;
import org.apache.doris.nereids.DorisParser.EnableFeatureClauseContext;
import org.apache.doris.nereids.DorisParser.ExceptContext;
import org.apache.doris.nereids.DorisParser.ExceptOrReplaceContext;
import org.apache.doris.nereids.DorisParser.ExistContext;
import org.apache.doris.nereids.DorisParser.ExplainContext;
import org.apache.doris.nereids.DorisParser.ExportContext;
import org.apache.doris.nereids.DorisParser.FixedPartitionDefContext;
import org.apache.doris.nereids.DorisParser.FromClauseContext;
import org.apache.doris.nereids.DorisParser.GroupingElementContext;
import org.apache.doris.nereids.DorisParser.GroupingSetContext;
import org.apache.doris.nereids.DorisParser.HavingClauseContext;
import org.apache.doris.nereids.DorisParser.HelpContext;
import org.apache.doris.nereids.DorisParser.HintAssignmentContext;
import org.apache.doris.nereids.DorisParser.HintStatementContext;
import org.apache.doris.nereids.DorisParser.IdentifierContext;
import org.apache.doris.nereids.DorisParser.IdentifierListContext;
import org.apache.doris.nereids.DorisParser.IdentifierSeqContext;
import org.apache.doris.nereids.DorisParser.ImportColumnsContext;
import org.apache.doris.nereids.DorisParser.ImportDeleteOnContext;
import org.apache.doris.nereids.DorisParser.ImportPartitionsContext;
import org.apache.doris.nereids.DorisParser.ImportPrecedingFilterContext;
import org.apache.doris.nereids.DorisParser.ImportSequenceContext;
import org.apache.doris.nereids.DorisParser.ImportWhereContext;
import org.apache.doris.nereids.DorisParser.InPartitionDefContext;
import org.apache.doris.nereids.DorisParser.IndexDefContext;
import org.apache.doris.nereids.DorisParser.IndexDefsContext;
import org.apache.doris.nereids.DorisParser.InlineTableContext;
import org.apache.doris.nereids.DorisParser.InsertTableContext;
import org.apache.doris.nereids.DorisParser.IntegerLiteralContext;
import org.apache.doris.nereids.DorisParser.IntervalContext;
import org.apache.doris.nereids.DorisParser.Is_not_null_predContext;
import org.apache.doris.nereids.DorisParser.IsnullContext;
import org.apache.doris.nereids.DorisParser.JoinCriteriaContext;
import org.apache.doris.nereids.DorisParser.JoinRelationContext;
import org.apache.doris.nereids.DorisParser.LambdaExpressionContext;
import org.apache.doris.nereids.DorisParser.LateralViewContext;
import org.apache.doris.nereids.DorisParser.LessThanPartitionDefContext;
import org.apache.doris.nereids.DorisParser.LimitClauseContext;
import org.apache.doris.nereids.DorisParser.LoadPropertyContext;
import org.apache.doris.nereids.DorisParser.LogicalBinaryContext;
import org.apache.doris.nereids.DorisParser.LogicalNotContext;
import org.apache.doris.nereids.DorisParser.MapLiteralContext;
import org.apache.doris.nereids.DorisParser.ModifyColumnClauseContext;
import org.apache.doris.nereids.DorisParser.ModifyColumnCommentClauseContext;
import org.apache.doris.nereids.DorisParser.ModifyDistributionClauseContext;
import org.apache.doris.nereids.DorisParser.ModifyEngineClauseContext;
import org.apache.doris.nereids.DorisParser.ModifyPartitionClauseContext;
import org.apache.doris.nereids.DorisParser.ModifyTableCommentClauseContext;
import org.apache.doris.nereids.DorisParser.MultiStatementsContext;
import org.apache.doris.nereids.DorisParser.MultipartIdentifierContext;
import org.apache.doris.nereids.DorisParser.MvPartitionContext;
import org.apache.doris.nereids.DorisParser.NamedExpressionContext;
import org.apache.doris.nereids.DorisParser.NamedExpressionSeqContext;
import org.apache.doris.nereids.DorisParser.NullLiteralContext;
import org.apache.doris.nereids.DorisParser.OptScanParamsContext;
import org.apache.doris.nereids.DorisParser.OutFileClauseContext;
import org.apache.doris.nereids.DorisParser.ParenthesizedExpressionContext;
import org.apache.doris.nereids.DorisParser.PartitionSpecContext;
import org.apache.doris.nereids.DorisParser.PartitionValueDefContext;
import org.apache.doris.nereids.DorisParser.PartitionValueListContext;
import org.apache.doris.nereids.DorisParser.PartitionsDefContext;
import org.apache.doris.nereids.DorisParser.PauseMTMVContext;
import org.apache.doris.nereids.DorisParser.PlanTypeContext;
import org.apache.doris.nereids.DorisParser.PredicateContext;
import org.apache.doris.nereids.DorisParser.PredicatedContext;
import org.apache.doris.nereids.DorisParser.PrimitiveDataTypeContext;
import org.apache.doris.nereids.DorisParser.PropertyClauseContext;
import org.apache.doris.nereids.DorisParser.PropertyItemContext;
import org.apache.doris.nereids.DorisParser.PropertyItemListContext;
import org.apache.doris.nereids.DorisParser.PropertyKeyContext;
import org.apache.doris.nereids.DorisParser.PropertyValueContext;
import org.apache.doris.nereids.DorisParser.QualifiedNameContext;
import org.apache.doris.nereids.DorisParser.QualifyClauseContext;
import org.apache.doris.nereids.DorisParser.QueryContext;
import org.apache.doris.nereids.DorisParser.QueryOrganizationContext;
import org.apache.doris.nereids.DorisParser.QueryTermContext;
import org.apache.doris.nereids.DorisParser.RecoverDatabaseContext;
import org.apache.doris.nereids.DorisParser.RecoverPartitionContext;
import org.apache.doris.nereids.DorisParser.RecoverTableContext;
import org.apache.doris.nereids.DorisParser.RefreshCatalogContext;
import org.apache.doris.nereids.DorisParser.RefreshDatabaseContext;
import org.apache.doris.nereids.DorisParser.RefreshMTMVContext;
import org.apache.doris.nereids.DorisParser.RefreshMethodContext;
import org.apache.doris.nereids.DorisParser.RefreshScheduleContext;
import org.apache.doris.nereids.DorisParser.RefreshTableContext;
import org.apache.doris.nereids.DorisParser.RefreshTriggerContext;
import org.apache.doris.nereids.DorisParser.RegularQuerySpecificationContext;
import org.apache.doris.nereids.DorisParser.RelationContext;
import org.apache.doris.nereids.DorisParser.RelationHintContext;
import org.apache.doris.nereids.DorisParser.RenameClauseContext;
import org.apache.doris.nereids.DorisParser.RenameColumnClauseContext;
import org.apache.doris.nereids.DorisParser.RenamePartitionClauseContext;
import org.apache.doris.nereids.DorisParser.RenameRollupClauseContext;
import org.apache.doris.nereids.DorisParser.ReorderColumnsClauseContext;
import org.apache.doris.nereids.DorisParser.ReplaceContext;
import org.apache.doris.nereids.DorisParser.ReplacePartitionClauseContext;
import org.apache.doris.nereids.DorisParser.ReplaceTableClauseContext;
import org.apache.doris.nereids.DorisParser.ResumeMTMVContext;
import org.apache.doris.nereids.DorisParser.RollupDefContext;
import org.apache.doris.nereids.DorisParser.RollupDefsContext;
import org.apache.doris.nereids.DorisParser.RowConstructorContext;
import org.apache.doris.nereids.DorisParser.RowConstructorItemContext;
import org.apache.doris.nereids.DorisParser.SampleByPercentileContext;
import org.apache.doris.nereids.DorisParser.SampleByRowsContext;
import org.apache.doris.nereids.DorisParser.SampleContext;
import org.apache.doris.nereids.DorisParser.SelectClauseContext;
import org.apache.doris.nereids.DorisParser.SelectColumnClauseContext;
import org.apache.doris.nereids.DorisParser.SelectHintContext;
import org.apache.doris.nereids.DorisParser.SeparatorContext;
import org.apache.doris.nereids.DorisParser.SetCharsetContext;
import org.apache.doris.nereids.DorisParser.SetCollateContext;
import org.apache.doris.nereids.DorisParser.SetDefaultStorageVaultContext;
import org.apache.doris.nereids.DorisParser.SetLdapAdminPasswordContext;
import org.apache.doris.nereids.DorisParser.SetNamesContext;
import org.apache.doris.nereids.DorisParser.SetOperationContext;
import org.apache.doris.nereids.DorisParser.SetOptionsContext;
import org.apache.doris.nereids.DorisParser.SetPasswordContext;
import org.apache.doris.nereids.DorisParser.SetSystemVariableContext;
import org.apache.doris.nereids.DorisParser.SetTransactionContext;
import org.apache.doris.nereids.DorisParser.SetUserPropertiesContext;
import org.apache.doris.nereids.DorisParser.SetUserVariableContext;
import org.apache.doris.nereids.DorisParser.SetVariableWithTypeContext;
import org.apache.doris.nereids.DorisParser.ShowAllPropertiesContext;
import org.apache.doris.nereids.DorisParser.ShowAuthorsContext;
import org.apache.doris.nereids.DorisParser.ShowBackendsContext;
import org.apache.doris.nereids.DorisParser.ShowBrokerContext;
import org.apache.doris.nereids.DorisParser.ShowCharsetContext;
import org.apache.doris.nereids.DorisParser.ShowCollationContext;
import org.apache.doris.nereids.DorisParser.ShowConfigContext;
import org.apache.doris.nereids.DorisParser.ShowConstraintContext;
import org.apache.doris.nereids.DorisParser.ShowConvertLscContext;
import org.apache.doris.nereids.DorisParser.ShowCreateCatalogContext;
import org.apache.doris.nereids.DorisParser.ShowCreateDatabaseContext;
import org.apache.doris.nereids.DorisParser.ShowCreateMTMVContext;
import org.apache.doris.nereids.DorisParser.ShowCreateMaterializedViewContext;
import org.apache.doris.nereids.DorisParser.ShowCreateProcedureContext;
import org.apache.doris.nereids.DorisParser.ShowCreateRepositoryContext;
import org.apache.doris.nereids.DorisParser.ShowCreateTableContext;
import org.apache.doris.nereids.DorisParser.ShowCreateViewContext;
import org.apache.doris.nereids.DorisParser.ShowDataSkewContext;
import org.apache.doris.nereids.DorisParser.ShowDataTypesContext;
import org.apache.doris.nereids.DorisParser.ShowDatabaseIdContext;
import org.apache.doris.nereids.DorisParser.ShowDeleteContext;
import org.apache.doris.nereids.DorisParser.ShowDiagnoseTabletContext;
import org.apache.doris.nereids.DorisParser.ShowDynamicPartitionContext;
import org.apache.doris.nereids.DorisParser.ShowEncryptKeysContext;
import org.apache.doris.nereids.DorisParser.ShowEventsContext;
import org.apache.doris.nereids.DorisParser.ShowFrontendsContext;
import org.apache.doris.nereids.DorisParser.ShowGrantsContext;
import org.apache.doris.nereids.DorisParser.ShowGrantsForUserContext;
import org.apache.doris.nereids.DorisParser.ShowLastInsertContext;
import org.apache.doris.nereids.DorisParser.ShowLoadProfileContext;
import org.apache.doris.nereids.DorisParser.ShowPartitionIdContext;
import org.apache.doris.nereids.DorisParser.ShowPluginsContext;
import org.apache.doris.nereids.DorisParser.ShowPrivilegesContext;
import org.apache.doris.nereids.DorisParser.ShowProcContext;
import org.apache.doris.nereids.DorisParser.ShowProcedureStatusContext;
import org.apache.doris.nereids.DorisParser.ShowProcessListContext;
import org.apache.doris.nereids.DorisParser.ShowQueryProfileContext;
import org.apache.doris.nereids.DorisParser.ShowReplicaDistributionContext;
import org.apache.doris.nereids.DorisParser.ShowRepositoriesContext;
import org.apache.doris.nereids.DorisParser.ShowRolesContext;
import org.apache.doris.nereids.DorisParser.ShowSmallFilesContext;
import org.apache.doris.nereids.DorisParser.ShowSqlBlockRuleContext;
import org.apache.doris.nereids.DorisParser.ShowStagesContext;
import org.apache.doris.nereids.DorisParser.ShowStatusContext;
import org.apache.doris.nereids.DorisParser.ShowStorageEnginesContext;
import org.apache.doris.nereids.DorisParser.ShowSyncJobContext;
import org.apache.doris.nereids.DorisParser.ShowTableCreationContext;
import org.apache.doris.nereids.DorisParser.ShowTableIdContext;
import org.apache.doris.nereids.DorisParser.ShowTabletStorageFormatContext;
import org.apache.doris.nereids.DorisParser.ShowTabletsBelongContext;
import org.apache.doris.nereids.DorisParser.ShowTrashContext;
import org.apache.doris.nereids.DorisParser.ShowTriggersContext;
import org.apache.doris.nereids.DorisParser.ShowUserPropertiesContext;
import org.apache.doris.nereids.DorisParser.ShowVariablesContext;
import org.apache.doris.nereids.DorisParser.ShowViewContext;
import org.apache.doris.nereids.DorisParser.ShowWarningErrorCountContext;
import org.apache.doris.nereids.DorisParser.ShowWarningErrorsContext;
import org.apache.doris.nereids.DorisParser.ShowWhitelistContext;
import org.apache.doris.nereids.DorisParser.SimpleColumnDefContext;
import org.apache.doris.nereids.DorisParser.SimpleColumnDefsContext;
import org.apache.doris.nereids.DorisParser.SingleStatementContext;
import org.apache.doris.nereids.DorisParser.SortClauseContext;
import org.apache.doris.nereids.DorisParser.SortItemContext;
import org.apache.doris.nereids.DorisParser.SpecifiedPartitionContext;
import org.apache.doris.nereids.DorisParser.StarContext;
import org.apache.doris.nereids.DorisParser.StatementDefaultContext;
import org.apache.doris.nereids.DorisParser.StepPartitionDefContext;
import org.apache.doris.nereids.DorisParser.StringLiteralContext;
import org.apache.doris.nereids.DorisParser.StructLiteralContext;
import org.apache.doris.nereids.DorisParser.SubqueryContext;
import org.apache.doris.nereids.DorisParser.SubqueryExpressionContext;
import org.apache.doris.nereids.DorisParser.SupportedUnsetStatementContext;
import org.apache.doris.nereids.DorisParser.SwitchCatalogContext;
import org.apache.doris.nereids.DorisParser.SyncContext;
import org.apache.doris.nereids.DorisParser.SystemVariableContext;
import org.apache.doris.nereids.DorisParser.TableAliasContext;
import org.apache.doris.nereids.DorisParser.TableNameContext;
import org.apache.doris.nereids.DorisParser.TableSnapshotContext;
import org.apache.doris.nereids.DorisParser.TableValuedFunctionContext;
import org.apache.doris.nereids.DorisParser.TabletListContext;
import org.apache.doris.nereids.DorisParser.TypeConstructorContext;
import org.apache.doris.nereids.DorisParser.UnitIdentifierContext;
import org.apache.doris.nereids.DorisParser.UnsupportedContext;
import org.apache.doris.nereids.DorisParser.UpdateAssignmentContext;
import org.apache.doris.nereids.DorisParser.UpdateAssignmentSeqContext;
import org.apache.doris.nereids.DorisParser.UpdateContext;
import org.apache.doris.nereids.DorisParser.UseDatabaseContext;
import org.apache.doris.nereids.DorisParser.UserIdentifyContext;
import org.apache.doris.nereids.DorisParser.UserVariableContext;
import org.apache.doris.nereids.DorisParser.WhereClauseContext;
import org.apache.doris.nereids.DorisParser.WindowFrameContext;
import org.apache.doris.nereids.DorisParser.WindowSpecContext;
import org.apache.doris.nereids.DorisParser.WithRemoteStorageSystemContext;
import org.apache.doris.nereids.DorisParserBaseVisitor;
import org.apache.doris.nereids.StatementContext;
import org.apache.doris.nereids.analyzer.UnboundAlias;
import org.apache.doris.nereids.analyzer.UnboundFunction;
import org.apache.doris.nereids.analyzer.UnboundInlineTable;
import org.apache.doris.nereids.analyzer.UnboundRelation;
import org.apache.doris.nereids.analyzer.UnboundResultSink;
import org.apache.doris.nereids.analyzer.UnboundSlot;
import org.apache.doris.nereids.analyzer.UnboundStar;
import org.apache.doris.nereids.analyzer.UnboundTVFRelation;
import org.apache.doris.nereids.analyzer.UnboundTableSinkCreator;
import org.apache.doris.nereids.analyzer.UnboundVariable;
import org.apache.doris.nereids.analyzer.UnboundVariable.VariableType;
import org.apache.doris.nereids.exceptions.AnalysisException;
import org.apache.doris.nereids.exceptions.NotSupportedException;
import org.apache.doris.nereids.exceptions.ParseException;
import org.apache.doris.nereids.hint.DistributeHint;
import org.apache.doris.nereids.properties.OrderKey;
import org.apache.doris.nereids.properties.SelectHint;
import org.apache.doris.nereids.properties.SelectHintLeading;
import org.apache.doris.nereids.properties.SelectHintOrdered;
import org.apache.doris.nereids.properties.SelectHintSetVar;
import org.apache.doris.nereids.properties.SelectHintUseCboRule;
import org.apache.doris.nereids.properties.SelectHintUseMv;
import org.apache.doris.nereids.trees.TableSample;
import org.apache.doris.nereids.trees.expressions.Add;
import org.apache.doris.nereids.trees.expressions.Alias;
import org.apache.doris.nereids.trees.expressions.And;
import org.apache.doris.nereids.trees.expressions.BitAnd;
import org.apache.doris.nereids.trees.expressions.BitNot;
import org.apache.doris.nereids.trees.expressions.BitOr;
import org.apache.doris.nereids.trees.expressions.BitXor;
import org.apache.doris.nereids.trees.expressions.CaseWhen;
import org.apache.doris.nereids.trees.expressions.Cast;
import org.apache.doris.nereids.trees.expressions.DefaultValueSlot;
import org.apache.doris.nereids.trees.expressions.Divide;
import org.apache.doris.nereids.trees.expressions.EqualTo;
import org.apache.doris.nereids.trees.expressions.Exists;
import org.apache.doris.nereids.trees.expressions.Expression;
import org.apache.doris.nereids.trees.expressions.GreaterThan;
import org.apache.doris.nereids.trees.expressions.GreaterThanEqual;
import org.apache.doris.nereids.trees.expressions.InPredicate;
import org.apache.doris.nereids.trees.expressions.InSubquery;
import org.apache.doris.nereids.trees.expressions.IntegralDivide;
import org.apache.doris.nereids.trees.expressions.IsNull;
import org.apache.doris.nereids.trees.expressions.LessThan;
import org.apache.doris.nereids.trees.expressions.LessThanEqual;
import org.apache.doris.nereids.trees.expressions.Like;
import org.apache.doris.nereids.trees.expressions.ListQuery;
import org.apache.doris.nereids.trees.expressions.MatchAll;
import org.apache.doris.nereids.trees.expressions.MatchAny;
import org.apache.doris.nereids.trees.expressions.MatchPhrase;
import org.apache.doris.nereids.trees.expressions.MatchPhraseEdge;
import org.apache.doris.nereids.trees.expressions.MatchPhrasePrefix;
import org.apache.doris.nereids.trees.expressions.MatchRegexp;
import org.apache.doris.nereids.trees.expressions.Mod;
import org.apache.doris.nereids.trees.expressions.Multiply;
import org.apache.doris.nereids.trees.expressions.NamedExpression;
import org.apache.doris.nereids.trees.expressions.Not;
import org.apache.doris.nereids.trees.expressions.NullSafeEqual;
import org.apache.doris.nereids.trees.expressions.Or;
import org.apache.doris.nereids.trees.expressions.OrderExpression;
import org.apache.doris.nereids.trees.expressions.Placeholder;
import org.apache.doris.nereids.trees.expressions.Properties;
import org.apache.doris.nereids.trees.expressions.Regexp;
import org.apache.doris.nereids.trees.expressions.ScalarSubquery;
import org.apache.doris.nereids.trees.expressions.Slot;
import org.apache.doris.nereids.trees.expressions.StatementScopeIdGenerator;
import org.apache.doris.nereids.trees.expressions.Subtract;
import org.apache.doris.nereids.trees.expressions.TimestampArithmetic;
import org.apache.doris.nereids.trees.expressions.WhenClause;
import org.apache.doris.nereids.trees.expressions.WindowExpression;
import org.apache.doris.nereids.trees.expressions.WindowFrame;
import org.apache.doris.nereids.trees.expressions.functions.Function;
import org.apache.doris.nereids.trees.expressions.functions.agg.Count;
import org.apache.doris.nereids.trees.expressions.functions.scalar.Array;
import org.apache.doris.nereids.trees.expressions.functions.scalar.ArraySlice;
import org.apache.doris.nereids.trees.expressions.functions.scalar.Char;
import org.apache.doris.nereids.trees.expressions.functions.scalar.ConvertTo;
import org.apache.doris.nereids.trees.expressions.functions.scalar.CurrentDate;
import org.apache.doris.nereids.trees.expressions.functions.scalar.CurrentTime;
import org.apache.doris.nereids.trees.expressions.functions.scalar.CurrentUser;
import org.apache.doris.nereids.trees.expressions.functions.scalar.ElementAt;
import org.apache.doris.nereids.trees.expressions.functions.scalar.EncryptKeyRef;
import org.apache.doris.nereids.trees.expressions.functions.scalar.Lambda;
import org.apache.doris.nereids.trees.expressions.functions.scalar.Now;
import org.apache.doris.nereids.trees.expressions.functions.scalar.SessionUser;
import org.apache.doris.nereids.trees.expressions.functions.scalar.Xor;
import org.apache.doris.nereids.trees.expressions.literal.ArrayLiteral;
import org.apache.doris.nereids.trees.expressions.literal.BigIntLiteral;
import org.apache.doris.nereids.trees.expressions.literal.BooleanLiteral;
import org.apache.doris.nereids.trees.expressions.literal.DateLiteral;
import org.apache.doris.nereids.trees.expressions.literal.DateTimeLiteral;
import org.apache.doris.nereids.trees.expressions.literal.DateTimeV2Literal;
import org.apache.doris.nereids.trees.expressions.literal.DateV2Literal;
import org.apache.doris.nereids.trees.expressions.literal.DecimalLiteral;
import org.apache.doris.nereids.trees.expressions.literal.DecimalV3Literal;
import org.apache.doris.nereids.trees.expressions.literal.DoubleLiteral;
import org.apache.doris.nereids.trees.expressions.literal.IntegerLiteral;
import org.apache.doris.nereids.trees.expressions.literal.Interval;
import org.apache.doris.nereids.trees.expressions.literal.LargeIntLiteral;
import org.apache.doris.nereids.trees.expressions.literal.Literal;
import org.apache.doris.nereids.trees.expressions.literal.MapLiteral;
import org.apache.doris.nereids.trees.expressions.literal.NullLiteral;
import org.apache.doris.nereids.trees.expressions.literal.SmallIntLiteral;
import org.apache.doris.nereids.trees.expressions.literal.StringLikeLiteral;
import org.apache.doris.nereids.trees.expressions.literal.StringLiteral;
import org.apache.doris.nereids.trees.expressions.literal.StructLiteral;
import org.apache.doris.nereids.trees.expressions.literal.TinyIntLiteral;
import org.apache.doris.nereids.trees.expressions.literal.VarcharLiteral;
import org.apache.doris.nereids.trees.plans.DistributeType;
import org.apache.doris.nereids.trees.plans.JoinType;
import org.apache.doris.nereids.trees.plans.LimitPhase;
import org.apache.doris.nereids.trees.plans.Plan;
import org.apache.doris.nereids.trees.plans.PlanType;
import org.apache.doris.nereids.trees.plans.algebra.Aggregate;
import org.apache.doris.nereids.trees.plans.algebra.InlineTable;
import org.apache.doris.nereids.trees.plans.algebra.OneRowRelation;
import org.apache.doris.nereids.trees.plans.algebra.SetOperation.Qualifier;
import org.apache.doris.nereids.trees.plans.commands.AddConstraintCommand;
import org.apache.doris.nereids.trees.plans.commands.AdminCancelRebalanceDiskCommand;
import org.apache.doris.nereids.trees.plans.commands.AdminCheckTabletsCommand;
import org.apache.doris.nereids.trees.plans.commands.AdminCleanTrashCommand;
import org.apache.doris.nereids.trees.plans.commands.AdminCompactTableCommand;
import org.apache.doris.nereids.trees.plans.commands.AdminRebalanceDiskCommand;
import org.apache.doris.nereids.trees.plans.commands.AdminSetTableStatusCommand;
import org.apache.doris.nereids.trees.plans.commands.AdminShowReplicaStatusCommand;
import org.apache.doris.nereids.trees.plans.commands.AlterCatalogCommentCommand;
import org.apache.doris.nereids.trees.plans.commands.AlterCatalogRenameCommand;
import org.apache.doris.nereids.trees.plans.commands.AlterMTMVCommand;
import org.apache.doris.nereids.trees.plans.commands.AlterRoleCommand;
import org.apache.doris.nereids.trees.plans.commands.AlterSqlBlockRuleCommand;
import org.apache.doris.nereids.trees.plans.commands.AlterStorageVaultCommand;
import org.apache.doris.nereids.trees.plans.commands.AlterTableCommand;
import org.apache.doris.nereids.trees.plans.commands.AlterViewCommand;
import org.apache.doris.nereids.trees.plans.commands.AlterWorkloadGroupCommand;
import org.apache.doris.nereids.trees.plans.commands.AlterWorkloadPolicyCommand;
import org.apache.doris.nereids.trees.plans.commands.CallCommand;
import org.apache.doris.nereids.trees.plans.commands.CancelExportCommand;
import org.apache.doris.nereids.trees.plans.commands.CancelJobTaskCommand;
import org.apache.doris.nereids.trees.plans.commands.CancelLoadCommand;
import org.apache.doris.nereids.trees.plans.commands.CancelMTMVTaskCommand;
import org.apache.doris.nereids.trees.plans.commands.CancelWarmUpJobCommand;
import org.apache.doris.nereids.trees.plans.commands.CleanAllProfileCommand;
import org.apache.doris.nereids.trees.plans.commands.Command;
import org.apache.doris.nereids.trees.plans.commands.Constraint;
import org.apache.doris.nereids.trees.plans.commands.CreateCatalogCommand;
import org.apache.doris.nereids.trees.plans.commands.CreateEncryptkeyCommand;
import org.apache.doris.nereids.trees.plans.commands.CreateFileCommand;
import org.apache.doris.nereids.trees.plans.commands.CreateJobCommand;
import org.apache.doris.nereids.trees.plans.commands.CreateMTMVCommand;
import org.apache.doris.nereids.trees.plans.commands.CreatePolicyCommand;
import org.apache.doris.nereids.trees.plans.commands.CreateProcedureCommand;
import org.apache.doris.nereids.trees.plans.commands.CreateRoleCommand;
import org.apache.doris.nereids.trees.plans.commands.CreateSqlBlockRuleCommand;
import org.apache.doris.nereids.trees.plans.commands.CreateTableCommand;
import org.apache.doris.nereids.trees.plans.commands.CreateTableLikeCommand;
import org.apache.doris.nereids.trees.plans.commands.CreateViewCommand;
import org.apache.doris.nereids.trees.plans.commands.CreateWorkloadGroupCommand;
import org.apache.doris.nereids.trees.plans.commands.DeleteFromCommand;
import org.apache.doris.nereids.trees.plans.commands.DeleteFromUsingCommand;
import org.apache.doris.nereids.trees.plans.commands.DropCatalogCommand;
import org.apache.doris.nereids.trees.plans.commands.DropCatalogRecycleBinCommand;
import org.apache.doris.nereids.trees.plans.commands.DropCatalogRecycleBinCommand.IdType;
import org.apache.doris.nereids.trees.plans.commands.DropConstraintCommand;
import org.apache.doris.nereids.trees.plans.commands.DropDatabaseCommand;
import org.apache.doris.nereids.trees.plans.commands.DropEncryptkeyCommand;
import org.apache.doris.nereids.trees.plans.commands.DropFileCommand;
import org.apache.doris.nereids.trees.plans.commands.DropJobCommand;
import org.apache.doris.nereids.trees.plans.commands.DropMTMVCommand;
import org.apache.doris.nereids.trees.plans.commands.DropProcedureCommand;
import org.apache.doris.nereids.trees.plans.commands.DropRepositoryCommand;
import org.apache.doris.nereids.trees.plans.commands.DropRoleCommand;
import org.apache.doris.nereids.trees.plans.commands.DropSqlBlockRuleCommand;
import org.apache.doris.nereids.trees.plans.commands.DropStoragePolicyCommand;
import org.apache.doris.nereids.trees.plans.commands.DropUserCommand;
import org.apache.doris.nereids.trees.plans.commands.DropWorkloadGroupCommand;
import org.apache.doris.nereids.trees.plans.commands.DropWorkloadPolicyCommand;
import org.apache.doris.nereids.trees.plans.commands.ExplainCommand;
import org.apache.doris.nereids.trees.plans.commands.ExplainCommand.ExplainLevel;
import org.apache.doris.nereids.trees.plans.commands.ExportCommand;
import org.apache.doris.nereids.trees.plans.commands.HelpCommand;
import org.apache.doris.nereids.trees.plans.commands.LoadCommand;
import org.apache.doris.nereids.trees.plans.commands.PauseJobCommand;
import org.apache.doris.nereids.trees.plans.commands.PauseMTMVCommand;
import org.apache.doris.nereids.trees.plans.commands.RecoverDatabaseCommand;
import org.apache.doris.nereids.trees.plans.commands.RecoverPartitionCommand;
import org.apache.doris.nereids.trees.plans.commands.RecoverTableCommand;
import org.apache.doris.nereids.trees.plans.commands.RefreshMTMVCommand;
import org.apache.doris.nereids.trees.plans.commands.ReplayCommand;
import org.apache.doris.nereids.trees.plans.commands.ResumeJobCommand;
import org.apache.doris.nereids.trees.plans.commands.ResumeMTMVCommand;
import org.apache.doris.nereids.trees.plans.commands.SetDefaultStorageVaultCommand;
import org.apache.doris.nereids.trees.plans.commands.SetOptionsCommand;
import org.apache.doris.nereids.trees.plans.commands.SetTransactionCommand;
import org.apache.doris.nereids.trees.plans.commands.SetUserPropertiesCommand;
import org.apache.doris.nereids.trees.plans.commands.ShowAuthorsCommand;
import org.apache.doris.nereids.trees.plans.commands.ShowBackendsCommand;
import org.apache.doris.nereids.trees.plans.commands.ShowBrokerCommand;
import org.apache.doris.nereids.trees.plans.commands.ShowCatalogCommand;
import org.apache.doris.nereids.trees.plans.commands.ShowCharsetCommand;
import org.apache.doris.nereids.trees.plans.commands.ShowCollationCommand;
import org.apache.doris.nereids.trees.plans.commands.ShowConfigCommand;
import org.apache.doris.nereids.trees.plans.commands.ShowConstraintsCommand;
import org.apache.doris.nereids.trees.plans.commands.ShowConvertLSCCommand;
import org.apache.doris.nereids.trees.plans.commands.ShowCreateCatalogCommand;
import org.apache.doris.nereids.trees.plans.commands.ShowCreateDatabaseCommand;
import org.apache.doris.nereids.trees.plans.commands.ShowCreateMTMVCommand;
import org.apache.doris.nereids.trees.plans.commands.ShowCreateMaterializedViewCommand;
import org.apache.doris.nereids.trees.plans.commands.ShowCreateProcedureCommand;
import org.apache.doris.nereids.trees.plans.commands.ShowCreateRepositoryCommand;
import org.apache.doris.nereids.trees.plans.commands.ShowCreateTableCommand;
import org.apache.doris.nereids.trees.plans.commands.ShowCreateViewCommand;
import org.apache.doris.nereids.trees.plans.commands.ShowDataSkewCommand;
import org.apache.doris.nereids.trees.plans.commands.ShowDataTypesCommand;
import org.apache.doris.nereids.trees.plans.commands.ShowDatabaseIdCommand;
import org.apache.doris.nereids.trees.plans.commands.ShowDeleteCommand;
import org.apache.doris.nereids.trees.plans.commands.ShowDiagnoseTabletCommand;
import org.apache.doris.nereids.trees.plans.commands.ShowDynamicPartitionCommand;
import org.apache.doris.nereids.trees.plans.commands.ShowEncryptKeysCommand;
import org.apache.doris.nereids.trees.plans.commands.ShowEventsCommand;
import org.apache.doris.nereids.trees.plans.commands.ShowFrontendsCommand;
import org.apache.doris.nereids.trees.plans.commands.ShowGrantsCommand;
import org.apache.doris.nereids.trees.plans.commands.ShowLastInsertCommand;
import org.apache.doris.nereids.trees.plans.commands.ShowLoadProfileCommand;
import org.apache.doris.nereids.trees.plans.commands.ShowPartitionIdCommand;
import org.apache.doris.nereids.trees.plans.commands.ShowPluginsCommand;
import org.apache.doris.nereids.trees.plans.commands.ShowPrivilegesCommand;
import org.apache.doris.nereids.trees.plans.commands.ShowProcCommand;
import org.apache.doris.nereids.trees.plans.commands.ShowProcedureStatusCommand;
import org.apache.doris.nereids.trees.plans.commands.ShowProcessListCommand;
import org.apache.doris.nereids.trees.plans.commands.ShowQueryProfileCommand;
import org.apache.doris.nereids.trees.plans.commands.ShowReplicaDistributionCommand;
import org.apache.doris.nereids.trees.plans.commands.ShowRepositoriesCommand;
import org.apache.doris.nereids.trees.plans.commands.ShowRolesCommand;
import org.apache.doris.nereids.trees.plans.commands.ShowSmallFilesCommand;
import org.apache.doris.nereids.trees.plans.commands.ShowSqlBlockRuleCommand;
import org.apache.doris.nereids.trees.plans.commands.ShowStagesCommand;
import org.apache.doris.nereids.trees.plans.commands.ShowStatusCommand;
import org.apache.doris.nereids.trees.plans.commands.ShowStorageEnginesCommand;
import org.apache.doris.nereids.trees.plans.commands.ShowSyncJobCommand;
import org.apache.doris.nereids.trees.plans.commands.ShowTableCreationCommand;
import org.apache.doris.nereids.trees.plans.commands.ShowTableIdCommand;
import org.apache.doris.nereids.trees.plans.commands.ShowTabletStorageFormatCommand;
import org.apache.doris.nereids.trees.plans.commands.ShowTabletsBelongCommand;
import org.apache.doris.nereids.trees.plans.commands.ShowTrashCommand;
import org.apache.doris.nereids.trees.plans.commands.ShowTriggersCommand;
import org.apache.doris.nereids.trees.plans.commands.ShowUserPropertyCommand;
import org.apache.doris.nereids.trees.plans.commands.ShowVariablesCommand;
import org.apache.doris.nereids.trees.plans.commands.ShowViewCommand;
import org.apache.doris.nereids.trees.plans.commands.ShowWarningErrorCountCommand;
import org.apache.doris.nereids.trees.plans.commands.ShowWarningErrorsCommand;
import org.apache.doris.nereids.trees.plans.commands.ShowWhiteListCommand;
import org.apache.doris.nereids.trees.plans.commands.SyncCommand;
import org.apache.doris.nereids.trees.plans.commands.UnsetDefaultStorageVaultCommand;
import org.apache.doris.nereids.trees.plans.commands.UnsetVariableCommand;
import org.apache.doris.nereids.trees.plans.commands.UnsupportedCommand;
import org.apache.doris.nereids.trees.plans.commands.UpdateCommand;
import org.apache.doris.nereids.trees.plans.commands.alter.AlterDatabaseRenameCommand;
import org.apache.doris.nereids.trees.plans.commands.alter.AlterDatabaseSetQuotaCommand;
import org.apache.doris.nereids.trees.plans.commands.clean.CleanLabelCommand;
import org.apache.doris.nereids.trees.plans.commands.info.AddColumnOp;
import org.apache.doris.nereids.trees.plans.commands.info.AddColumnsOp;
import org.apache.doris.nereids.trees.plans.commands.info.AddPartitionOp;
import org.apache.doris.nereids.trees.plans.commands.info.AddRollupOp;
import org.apache.doris.nereids.trees.plans.commands.info.AlterMTMVInfo;
import org.apache.doris.nereids.trees.plans.commands.info.AlterMTMVPropertyInfo;
import org.apache.doris.nereids.trees.plans.commands.info.AlterMTMVRefreshInfo;
import org.apache.doris.nereids.trees.plans.commands.info.AlterMTMVRenameInfo;
import org.apache.doris.nereids.trees.plans.commands.info.AlterMTMVReplaceInfo;
import org.apache.doris.nereids.trees.plans.commands.info.AlterMultiPartitionOp;
import org.apache.doris.nereids.trees.plans.commands.info.AlterTableOp;
import org.apache.doris.nereids.trees.plans.commands.info.AlterViewInfo;
import org.apache.doris.nereids.trees.plans.commands.info.BulkLoadDataDesc;
import org.apache.doris.nereids.trees.plans.commands.info.BulkStorageDesc;
import org.apache.doris.nereids.trees.plans.commands.info.CancelMTMVTaskInfo;
import org.apache.doris.nereids.trees.plans.commands.info.ColumnDefinition;
import org.apache.doris.nereids.trees.plans.commands.info.CreateIndexOp;
import org.apache.doris.nereids.trees.plans.commands.info.CreateJobInfo;
import org.apache.doris.nereids.trees.plans.commands.info.CreateMTMVInfo;
import org.apache.doris.nereids.trees.plans.commands.info.CreateRoutineLoadInfo;
import org.apache.doris.nereids.trees.plans.commands.info.CreateTableInfo;
import org.apache.doris.nereids.trees.plans.commands.info.CreateTableLikeInfo;
import org.apache.doris.nereids.trees.plans.commands.info.CreateViewInfo;
import org.apache.doris.nereids.trees.plans.commands.info.DMLCommandType;
import org.apache.doris.nereids.trees.plans.commands.info.DefaultValue;
import org.apache.doris.nereids.trees.plans.commands.info.DistributionDescriptor;
import org.apache.doris.nereids.trees.plans.commands.info.DropColumnOp;
import org.apache.doris.nereids.trees.plans.commands.info.DropDatabaseInfo;
import org.apache.doris.nereids.trees.plans.commands.info.DropIndexOp;
import org.apache.doris.nereids.trees.plans.commands.info.DropMTMVInfo;
import org.apache.doris.nereids.trees.plans.commands.info.DropPartitionFromIndexOp;
import org.apache.doris.nereids.trees.plans.commands.info.DropPartitionOp;
import org.apache.doris.nereids.trees.plans.commands.info.DropRollupOp;
import org.apache.doris.nereids.trees.plans.commands.info.EnableFeatureOp;
import org.apache.doris.nereids.trees.plans.commands.info.FixedRangePartition;
import org.apache.doris.nereids.trees.plans.commands.info.FuncNameInfo;
import org.apache.doris.nereids.trees.plans.commands.info.GeneratedColumnDesc;
import org.apache.doris.nereids.trees.plans.commands.info.InPartition;
import org.apache.doris.nereids.trees.plans.commands.info.IndexDefinition;
import org.apache.doris.nereids.trees.plans.commands.info.LabelNameInfo;
import org.apache.doris.nereids.trees.plans.commands.info.LessThanPartition;
import org.apache.doris.nereids.trees.plans.commands.info.MTMVPartitionDefinition;
import org.apache.doris.nereids.trees.plans.commands.info.ModifyColumnCommentOp;
import org.apache.doris.nereids.trees.plans.commands.info.ModifyColumnOp;
import org.apache.doris.nereids.trees.plans.commands.info.ModifyDistributionOp;
import org.apache.doris.nereids.trees.plans.commands.info.ModifyEngineOp;
import org.apache.doris.nereids.trees.plans.commands.info.ModifyPartitionOp;
import org.apache.doris.nereids.trees.plans.commands.info.ModifyTableCommentOp;
import org.apache.doris.nereids.trees.plans.commands.info.ModifyTablePropertiesOp;
import org.apache.doris.nereids.trees.plans.commands.info.PartitionDefinition;
import org.apache.doris.nereids.trees.plans.commands.info.PartitionDefinition.MaxValue;
import org.apache.doris.nereids.trees.plans.commands.info.PartitionNamesInfo;
import org.apache.doris.nereids.trees.plans.commands.info.PartitionTableInfo;
import org.apache.doris.nereids.trees.plans.commands.info.PauseMTMVInfo;
import org.apache.doris.nereids.trees.plans.commands.info.RefreshMTMVInfo;
import org.apache.doris.nereids.trees.plans.commands.info.RenameColumnOp;
import org.apache.doris.nereids.trees.plans.commands.info.RenamePartitionOp;
import org.apache.doris.nereids.trees.plans.commands.info.RenameRollupOp;
import org.apache.doris.nereids.trees.plans.commands.info.RenameTableOp;
import org.apache.doris.nereids.trees.plans.commands.info.ReorderColumnsOp;
import org.apache.doris.nereids.trees.plans.commands.info.ReplacePartitionOp;
import org.apache.doris.nereids.trees.plans.commands.info.ReplaceTableOp;
import org.apache.doris.nereids.trees.plans.commands.info.ResumeMTMVInfo;
import org.apache.doris.nereids.trees.plans.commands.info.RollupDefinition;
import org.apache.doris.nereids.trees.plans.commands.info.SetCharsetAndCollateVarOp;
import org.apache.doris.nereids.trees.plans.commands.info.SetLdapPassVarOp;
import org.apache.doris.nereids.trees.plans.commands.info.SetNamesVarOp;
import org.apache.doris.nereids.trees.plans.commands.info.SetPassVarOp;
import org.apache.doris.nereids.trees.plans.commands.info.SetSessionVarOp;
import org.apache.doris.nereids.trees.plans.commands.info.SetUserDefinedVarOp;
import org.apache.doris.nereids.trees.plans.commands.info.SetUserPropertyVarOp;
import org.apache.doris.nereids.trees.plans.commands.info.SetVarOp;
import org.apache.doris.nereids.trees.plans.commands.info.ShowCreateMTMVInfo;
import org.apache.doris.nereids.trees.plans.commands.info.SimpleColumnDefinition;
import org.apache.doris.nereids.trees.plans.commands.info.StepPartition;
import org.apache.doris.nereids.trees.plans.commands.info.TableNameInfo;
import org.apache.doris.nereids.trees.plans.commands.info.TableRefInfo;
import org.apache.doris.nereids.trees.plans.commands.insert.BatchInsertIntoTableCommand;
import org.apache.doris.nereids.trees.plans.commands.insert.InsertIntoTableCommand;
import org.apache.doris.nereids.trees.plans.commands.insert.InsertOverwriteTableCommand;
import org.apache.doris.nereids.trees.plans.commands.load.CreateRoutineLoadCommand;
import org.apache.doris.nereids.trees.plans.commands.load.LoadColumnClause;
import org.apache.doris.nereids.trees.plans.commands.load.LoadColumnDesc;
import org.apache.doris.nereids.trees.plans.commands.load.LoadDeleteOnClause;
import org.apache.doris.nereids.trees.plans.commands.load.LoadPartitionNames;
import org.apache.doris.nereids.trees.plans.commands.load.LoadProperty;
import org.apache.doris.nereids.trees.plans.commands.load.LoadSeparator;
import org.apache.doris.nereids.trees.plans.commands.load.LoadSequenceClause;
import org.apache.doris.nereids.trees.plans.commands.load.LoadWhereClause;
import org.apache.doris.nereids.trees.plans.commands.refresh.RefreshCatalogCommand;
import org.apache.doris.nereids.trees.plans.commands.refresh.RefreshDatabaseCommand;
import org.apache.doris.nereids.trees.plans.commands.refresh.RefreshTableCommand;
import org.apache.doris.nereids.trees.plans.commands.use.SwitchCommand;
import org.apache.doris.nereids.trees.plans.commands.use.UseCommand;
import org.apache.doris.nereids.trees.plans.logical.LogicalAggregate;
import org.apache.doris.nereids.trees.plans.logical.LogicalCTE;
import org.apache.doris.nereids.trees.plans.logical.LogicalExcept;
import org.apache.doris.nereids.trees.plans.logical.LogicalFileSink;
import org.apache.doris.nereids.trees.plans.logical.LogicalFilter;
import org.apache.doris.nereids.trees.plans.logical.LogicalGenerate;
import org.apache.doris.nereids.trees.plans.logical.LogicalHaving;
import org.apache.doris.nereids.trees.plans.logical.LogicalIntersect;
import org.apache.doris.nereids.trees.plans.logical.LogicalJoin;
import org.apache.doris.nereids.trees.plans.logical.LogicalLimit;
import org.apache.doris.nereids.trees.plans.logical.LogicalOneRowRelation;
import org.apache.doris.nereids.trees.plans.logical.LogicalPlan;
import org.apache.doris.nereids.trees.plans.logical.LogicalProject;
import org.apache.doris.nereids.trees.plans.logical.LogicalQualify;
import org.apache.doris.nereids.trees.plans.logical.LogicalRepeat;
import org.apache.doris.nereids.trees.plans.logical.LogicalSelectHint;
import org.apache.doris.nereids.trees.plans.logical.LogicalSink;
import org.apache.doris.nereids.trees.plans.logical.LogicalSort;
import org.apache.doris.nereids.trees.plans.logical.LogicalSubQueryAlias;
import org.apache.doris.nereids.trees.plans.logical.LogicalUnion;
import org.apache.doris.nereids.trees.plans.logical.UsingJoin;
import org.apache.doris.nereids.types.AggStateType;
import org.apache.doris.nereids.types.ArrayType;
import org.apache.doris.nereids.types.BigIntType;
import org.apache.doris.nereids.types.BooleanType;
import org.apache.doris.nereids.types.DataType;
import org.apache.doris.nereids.types.LargeIntType;
import org.apache.doris.nereids.types.MapType;
import org.apache.doris.nereids.types.StructField;
import org.apache.doris.nereids.types.StructType;
import org.apache.doris.nereids.types.VarcharType;
import org.apache.doris.nereids.types.coercion.CharacterType;
import org.apache.doris.nereids.util.ExpressionUtils;
import org.apache.doris.nereids.util.RelationUtil;
import org.apache.doris.nereids.util.Utils;
import org.apache.doris.policy.FilterType;
import org.apache.doris.policy.PolicyTypeEnum;
import org.apache.doris.qe.ConnectContext;
import org.apache.doris.qe.SqlModeHelper;
import org.apache.doris.system.NodeType;

import com.google.common.collect.ImmutableList;
import com.google.common.collect.ImmutableMap;
import com.google.common.collect.ImmutableMap.Builder;
import com.google.common.collect.Lists;
import com.google.common.collect.Maps;
import com.google.common.collect.Sets;
import org.antlr.v4.runtime.ParserRuleContext;
import org.antlr.v4.runtime.RuleContext;
import org.antlr.v4.runtime.Token;
import org.antlr.v4.runtime.tree.ParseTree;
import org.antlr.v4.runtime.tree.RuleNode;
import org.antlr.v4.runtime.tree.TerminalNode;

import java.math.BigDecimal;
import java.math.BigInteger;
import java.util.ArrayList;
import java.util.Collections;
import java.util.HashMap;
import java.util.List;
import java.util.Locale;
import java.util.Map;
import java.util.Optional;
import java.util.Set;
import java.util.function.Supplier;
import java.util.stream.Collectors;

/**
 * Build a logical plan tree with unbounded nodes.
 */
@SuppressWarnings({"OptionalUsedAsFieldOrParameterType", "OptionalGetWithoutIsPresent"})
public class LogicalPlanBuilder extends DorisParserBaseVisitor<Object> {
    // Sort the parameters with token position to keep the order with original placeholders
    // in prepared statement.Otherwise, the order maybe broken
    private final Map<Token, Placeholder> tokenPosToParameters = Maps.newTreeMap((pos1, pos2) -> {
        int line = pos1.getLine() - pos2.getLine();
        if (line != 0) {
            return line;
        }
        return pos1.getCharPositionInLine() - pos2.getCharPositionInLine();
    });

    private final Map<Integer, ParserRuleContext> selectHintMap;

    public LogicalPlanBuilder(Map<Integer, ParserRuleContext> selectHintMap) {
        this.selectHintMap = selectHintMap;
    }

    @SuppressWarnings("unchecked")
    protected <T> T typedVisit(ParseTree ctx) {
        return (T) ctx.accept(this);
    }

    /**
     * Override the default behavior for all visit methods. This will only return a non-null result
     * when the context has only one child. This is done because there is no generic method to
     * combine the results of the context children. In all other cases null is returned.
     */
    @Override
    public Object visitChildren(RuleNode node) {
        if (node.getChildCount() == 1) {
            return node.getChild(0).accept(this);
        } else {
            return null;
        }
    }

    @Override
    public LogicalPlan visitSingleStatement(SingleStatementContext ctx) {
        return ParserUtils.withOrigin(ctx, () -> (LogicalPlan) visit(ctx.statement()));
    }

    @Override
    public LogicalPlan visitStatementDefault(StatementDefaultContext ctx) {
        LogicalPlan plan = plan(ctx.query());
        if (ctx.outFileClause() != null) {
            plan = withOutFile(plan, ctx.outFileClause());
        } else {
            plan = new UnboundResultSink<>(plan);
        }
        return withExplain(plan, ctx.explain());
    }

    @Override
    public LogicalPlan visitCreateScheduledJob(DorisParser.CreateScheduledJobContext ctx) {
        Optional<String> label = ctx.label == null ? Optional.empty() : Optional.of(ctx.label.getText());
        Optional<String> atTime = ctx.atTime == null ? Optional.empty() : Optional.of(ctx.atTime.getText());
        Optional<Boolean> immediateStartOptional = ctx.CURRENT_TIMESTAMP() == null ? Optional.of(false) :
                Optional.of(true);
        Optional<String> startTime = ctx.startTime == null ? Optional.empty() : Optional.of(ctx.startTime.getText());
        Optional<String> endsTime = ctx.endsTime == null ? Optional.empty() : Optional.of(ctx.endsTime.getText());
        Optional<Long> interval = ctx.timeInterval == null ? Optional.empty() :
                Optional.of(Long.valueOf(ctx.timeInterval.getText()));
        Optional<String> intervalUnit = ctx.timeUnit == null ? Optional.empty() : Optional.of(ctx.timeUnit.getText());
        String comment =
                visitCommentSpec(ctx.commentSpec());
        String executeSql = getOriginSql(ctx.supportedDmlStatement());
        CreateJobInfo createJobInfo = new CreateJobInfo(label, atTime, interval, intervalUnit, startTime,
                endsTime, immediateStartOptional, comment, executeSql);
        return new CreateJobCommand(createJobInfo);
    }

    @Override
    public LogicalPlan visitPauseJob(DorisParser.PauseJobContext ctx) {
        Expression wildWhere = null;
        if (ctx.wildWhere() != null) {
            wildWhere = getWildWhere(ctx.wildWhere());
        }
        return new PauseJobCommand(wildWhere);
    }

    @Override
    public LogicalPlan visitDropJob(DorisParser.DropJobContext ctx) {
        Expression wildWhere = null;
        if (ctx.wildWhere() != null) {
            wildWhere = getWildWhere(ctx.wildWhere());
        }
        boolean ifExists = ctx.EXISTS() != null;
        return new DropJobCommand(wildWhere, ifExists);
    }

    @Override
    public LogicalPlan visitResumeJob(DorisParser.ResumeJobContext ctx) {
        Expression wildWhere = null;
        if (ctx.wildWhere() != null) {
            wildWhere = getWildWhere(ctx.wildWhere());
        }
        return new ResumeJobCommand(wildWhere);
    }

    @Override
    public LogicalPlan visitCancelJobTask(DorisParser.CancelJobTaskContext ctx) {
        Expression wildWhere = null;
        if (ctx.wildWhere() != null) {
            wildWhere = getWildWhere(ctx.wildWhere());
        }
        return new CancelJobTaskCommand(wildWhere);
    }

    @Override
    public String visitCommentSpec(DorisParser.CommentSpecContext ctx) {
        String commentSpec = ctx == null ? "''" : ctx.STRING_LITERAL().getText();
        return
                LogicalPlanBuilderAssistant.escapeBackSlash(commentSpec.substring(1, commentSpec.length() - 1));
    }

    @Override
    public LogicalPlan visitInsertTable(InsertTableContext ctx) {
        boolean isOverwrite = ctx.INTO() == null;
        ImmutableList.Builder<String> tableName = ImmutableList.builder();
        if (null != ctx.tableName) {
            List<String> nameParts = visitMultipartIdentifier(ctx.tableName);
            tableName.addAll(nameParts);
        } else if (null != ctx.tableId) {
            // process group commit insert table command send by be
            TableName name = Env.getCurrentEnv().getCurrentCatalog()
                    .getTableNameByTableId(Long.valueOf(ctx.tableId.getText()));
            tableName.add(name.getDb());
            tableName.add(name.getTbl());
        } else {
            throw new ParseException("tableName and tableId cannot both be null");
        }
        Optional<String> labelName = (ctx.labelName == null) ? Optional.empty() : Optional.of(ctx.labelName.getText());
        List<String> colNames = ctx.cols == null ? ImmutableList.of() : visitIdentifierList(ctx.cols);
        // TODO visit partitionSpecCtx
        LogicalPlan plan = visitQuery(ctx.query());
        // partitionSpec may be NULL. means auto detect partition. only available when IOT
        Pair<Boolean, List<String>> partitionSpec = visitPartitionSpec(ctx.partitionSpec());
        // partitionSpec.second :
        // null - auto detect
        // zero - whole table
        // others - specific partitions
        boolean isAutoDetect = partitionSpec.second == null;
        LogicalSink<?> sink = UnboundTableSinkCreator.createUnboundTableSinkMaybeOverwrite(
                tableName.build(),
                colNames,
                ImmutableList.of(), // hints
                partitionSpec.first, // isTemp
                partitionSpec.second, // partition names
                isAutoDetect,
                isOverwrite,
                ConnectContext.get().getSessionVariable().isEnableUniqueKeyPartialUpdate(),
                ctx.tableId == null ? DMLCommandType.INSERT : DMLCommandType.GROUP_COMMIT,
                plan);
        Optional<LogicalPlan> cte = Optional.empty();
        if (ctx.cte() != null) {
            cte = Optional.ofNullable(withCte(plan, ctx.cte()));
        }
        LogicalPlan command;
        if (isOverwrite) {
            command = new InsertOverwriteTableCommand(sink, labelName, cte);
        } else {
            if (ConnectContext.get() != null && ConnectContext.get().isTxnModel()
                    && sink.child() instanceof InlineTable
                    && sink.child().getExpressions().stream().allMatch(Expression::isConstant)) {
                // FIXME: In legacy, the `insert into select 1` is handled as `insert into values`.
                //  In nereids, the original way is throw an AnalysisException and fallback to legacy.
                //  Now handle it as `insert into select`(a separate load job), should fix it as the legacy.
                command = new BatchInsertIntoTableCommand(sink);
            } else {
                command = new InsertIntoTableCommand(sink, labelName, Optional.empty(), cte);
            }
        }
        return withExplain(command, ctx.explain());
    }

    /**
     * return a pair, first will be true if partitions is temp partition, select is a list to present partition list.
     */
    @Override
    public Pair<Boolean, List<String>> visitPartitionSpec(PartitionSpecContext ctx) {
        List<String> partitions = ImmutableList.of();
        boolean temporaryPartition = false;
        if (ctx != null) {
            temporaryPartition = ctx.TEMPORARY() != null;
            if (ctx.ASTERISK() != null) {
                partitions = null;
            } else if (ctx.partition != null) {
                partitions = ImmutableList.of(ctx.partition.getText());
            } else {
                partitions = visitIdentifierList(ctx.partitions);
            }
        }
        return Pair.of(temporaryPartition, partitions);
    }

    @Override
    public Command visitCreateMTMV(CreateMTMVContext ctx) {
        if (ctx.buildMode() == null && ctx.refreshMethod() == null && ctx.refreshTrigger() == null
                && ctx.cols == null && ctx.keys == null
                && ctx.HASH() == null && ctx.RANDOM() == null && ctx.BUCKETS() == null) {
            // TODO support create sync mv
            return new UnsupportedCommand();
        }

        List<String> nameParts = visitMultipartIdentifier(ctx.mvName);
        BuildMode buildMode = visitBuildMode(ctx.buildMode());
        RefreshMethod refreshMethod = visitRefreshMethod(ctx.refreshMethod());
        MTMVRefreshTriggerInfo refreshTriggerInfo = visitRefreshTrigger(ctx.refreshTrigger());
        LogicalPlan logicalPlan = visitQuery(ctx.query());
        String querySql = getOriginSql(ctx.query());

        int bucketNum = FeConstants.default_bucket_num;
        if (ctx.INTEGER_VALUE() != null) {
            bucketNum = Integer.parseInt(ctx.INTEGER_VALUE().getText());
        }
        DistributionDescriptor desc;
        if (ctx.HASH() != null) {
            desc = new DistributionDescriptor(true, ctx.AUTO() != null, bucketNum,
                    visitIdentifierList(ctx.hashKeys));
        } else {
            desc = new DistributionDescriptor(false, ctx.AUTO() != null, bucketNum, null);
        }

        Map<String, String> properties = ctx.propertyClause() != null
                ? Maps.newHashMap(visitPropertyClause(ctx.propertyClause())) : Maps.newHashMap();
        String comment = ctx.STRING_LITERAL() == null ? "" : LogicalPlanBuilderAssistant.escapeBackSlash(
                ctx.STRING_LITERAL().getText().substring(1, ctx.STRING_LITERAL().getText().length() - 1));

        return new CreateMTMVCommand(new CreateMTMVInfo(ctx.EXISTS() != null, new TableNameInfo(nameParts),
                ctx.keys != null ? visitIdentifierList(ctx.keys) : ImmutableList.of(),
                comment,
                desc, properties, logicalPlan, querySql,
                new MTMVRefreshInfo(buildMode, refreshMethod, refreshTriggerInfo),
                ctx.cols == null ? Lists.newArrayList() : visitSimpleColumnDefs(ctx.cols),
                visitMTMVPartitionInfo(ctx.mvPartition())
        ));
    }

    /**
     * get MTMVPartitionDefinition
     *
     * @param ctx MvPartitionContext
     * @return MTMVPartitionDefinition
     */
    public MTMVPartitionDefinition visitMTMVPartitionInfo(MvPartitionContext ctx) {
        MTMVPartitionDefinition mtmvPartitionDefinition = new MTMVPartitionDefinition();
        if (ctx == null) {
            mtmvPartitionDefinition.setPartitionType(MTMVPartitionType.SELF_MANAGE);
        } else if (ctx.partitionKey != null) {
            mtmvPartitionDefinition.setPartitionType(MTMVPartitionType.FOLLOW_BASE_TABLE);
            mtmvPartitionDefinition.setPartitionCol(ctx.partitionKey.getText());
        } else {
            mtmvPartitionDefinition.setPartitionType(MTMVPartitionType.EXPR);
            Expression functionCallExpression = visitFunctionCallExpression(ctx.partitionExpr);
            mtmvPartitionDefinition.setFunctionCallExpression(functionCallExpression);
        }
        return mtmvPartitionDefinition;
    }

    @Override
    public List<SimpleColumnDefinition> visitSimpleColumnDefs(SimpleColumnDefsContext ctx) {
        if (ctx == null) {
            return null;
        }
        return ctx.cols.stream()
                .map(this::visitSimpleColumnDef)
                .collect(ImmutableList.toImmutableList());
    }

    @Override
    public SimpleColumnDefinition visitSimpleColumnDef(SimpleColumnDefContext ctx) {
        String comment = ctx.STRING_LITERAL() == null ? "" : LogicalPlanBuilderAssistant.escapeBackSlash(
                ctx.STRING_LITERAL().getText().substring(1, ctx.STRING_LITERAL().getText().length() - 1));
        return new SimpleColumnDefinition(ctx.colName.getText().toLowerCase(),
                comment);
    }

    /**
     * get originSql
     *
     * @param ctx context
     * @return originSql
     */
    public String getOriginSql(ParserRuleContext ctx) {
        int startIndex = ctx.start.getStartIndex();
        int stopIndex = ctx.stop.getStopIndex();
        org.antlr.v4.runtime.misc.Interval interval = new org.antlr.v4.runtime.misc.Interval(startIndex, stopIndex);
        return ctx.start.getInputStream().getText(interval);
    }

    @Override
    public MTMVRefreshTriggerInfo visitRefreshTrigger(RefreshTriggerContext ctx) {
        if (ctx == null) {
            return new MTMVRefreshTriggerInfo(RefreshTrigger.MANUAL);
        }
        if (ctx.MANUAL() != null) {
            return new MTMVRefreshTriggerInfo(RefreshTrigger.MANUAL);
        }
        if (ctx.COMMIT() != null) {
            return new MTMVRefreshTriggerInfo(RefreshTrigger.COMMIT);
        }
        if (ctx.SCHEDULE() != null) {
            return new MTMVRefreshTriggerInfo(RefreshTrigger.SCHEDULE, visitRefreshSchedule(ctx.refreshSchedule()));
        }
        return new MTMVRefreshTriggerInfo(RefreshTrigger.MANUAL);
    }

    @Override
    public ReplayCommand visitReplay(DorisParser.ReplayContext ctx) {
        if (ctx.replayCommand().replayType().DUMP() != null) {
            LogicalPlan plan = plan(ctx.replayCommand().replayType().query());
            return new ReplayCommand(PlanType.REPLAY_COMMAND, null, plan, ReplayCommand.ReplayType.DUMP);
        } else if (ctx.replayCommand().replayType().PLAY() != null) {
            String tmpPath = ctx.replayCommand().replayType().filePath.getText();
            String path = LogicalPlanBuilderAssistant.escapeBackSlash(tmpPath.substring(1, tmpPath.length() - 1));
            return new ReplayCommand(PlanType.REPLAY_COMMAND, path, null, ReplayCommand.ReplayType.PLAY);
        }
        return null;
    }

    @Override
    public MTMVRefreshSchedule visitRefreshSchedule(RefreshScheduleContext ctx) {
        int interval = Integer.parseInt(ctx.INTEGER_VALUE().getText());
        String startTime = ctx.STARTS() == null ? null
                : ctx.STRING_LITERAL().getText().substring(1, ctx.STRING_LITERAL().getText().length() - 1);
        IntervalUnit unit = visitMvRefreshUnit(ctx.refreshUnit);
        return new MTMVRefreshSchedule(startTime, interval, unit);
    }

    /**
     * get IntervalUnit,only enable_job_schedule_second_for_test is true, can use second
     *
     * @param ctx ctx
     * @return IntervalUnit
     */
    public IntervalUnit visitMvRefreshUnit(IdentifierContext ctx) {
        IntervalUnit intervalUnit = IntervalUnit.fromString(ctx.getText().toUpperCase());
        if (null == intervalUnit) {
            throw new AnalysisException("interval time unit can not be " + ctx.getText());
        }
        if (intervalUnit.equals(IntervalUnit.SECOND)
                && !Config.enable_job_schedule_second_for_test) {
            throw new AnalysisException("interval time unit can not be second");
        }
        return intervalUnit;
    }

    @Override
    public RefreshMethod visitRefreshMethod(RefreshMethodContext ctx) {
        if (ctx == null) {
            return RefreshMethod.AUTO;
        }
        return RefreshMethod.valueOf(ctx.getText().toUpperCase());
    }

    @Override
    public BuildMode visitBuildMode(BuildModeContext ctx) {
        if (ctx == null) {
            return BuildMode.IMMEDIATE;
        }
        if (ctx.DEFERRED() != null) {
            return BuildMode.DEFERRED;
        } else if (ctx.IMMEDIATE() != null) {
            return BuildMode.IMMEDIATE;
        }
        return BuildMode.IMMEDIATE;
    }

    @Override
    public RefreshMTMVCommand visitRefreshMTMV(RefreshMTMVContext ctx) {
        List<String> nameParts = visitMultipartIdentifier(ctx.mvName);
        List<String> partitions = ImmutableList.of();
        if (ctx.partitionSpec() != null) {
            if (ctx.partitionSpec().TEMPORARY() != null) {
                throw new AnalysisException("Not allowed to specify TEMPORARY ");
            }
            if (ctx.partitionSpec().partition != null) {
                partitions = ImmutableList.of(ctx.partitionSpec().partition.getText());
            } else {
                partitions = visitIdentifierList(ctx.partitionSpec().partitions);
            }
        }
        return new RefreshMTMVCommand(new RefreshMTMVInfo(new TableNameInfo(nameParts),
                partitions, ctx.COMPLETE() != null));
    }

    @Override
    public Command visitDropMTMV(DropMTMVContext ctx) {
        if (ctx.tableName != null) {
            // TODO support drop sync mv
            return new UnsupportedCommand();
        }
        List<String> nameParts = visitMultipartIdentifier(ctx.mvName);
        return new DropMTMVCommand(new DropMTMVInfo(new TableNameInfo(nameParts), ctx.EXISTS() != null));
    }

    @Override
    public PauseMTMVCommand visitPauseMTMV(PauseMTMVContext ctx) {
        List<String> nameParts = visitMultipartIdentifier(ctx.mvName);
        return new PauseMTMVCommand(new PauseMTMVInfo(new TableNameInfo(nameParts)));
    }

    @Override
    public ResumeMTMVCommand visitResumeMTMV(ResumeMTMVContext ctx) {
        List<String> nameParts = visitMultipartIdentifier(ctx.mvName);
        return new ResumeMTMVCommand(new ResumeMTMVInfo(new TableNameInfo(nameParts)));
    }

    @Override
    public ShowCreateMTMVCommand visitShowCreateMTMV(ShowCreateMTMVContext ctx) {
        List<String> nameParts = visitMultipartIdentifier(ctx.mvName);
        return new ShowCreateMTMVCommand(new ShowCreateMTMVInfo(new TableNameInfo(nameParts)));
    }

    @Override
    public CancelExportCommand visitCancelExport(DorisParser.CancelExportContext ctx) {
        String databaseName = null;
        if (ctx.database != null) {
            databaseName = stripQuotes(ctx.database.getText());
        }
        Expression wildWhere = null;
        if (ctx.wildWhere() != null) {
            wildWhere = getWildWhere(ctx.wildWhere());
        }
        return new CancelExportCommand(databaseName, wildWhere);
    }

    @Override
    public CancelLoadCommand visitCancelLoad(DorisParser.CancelLoadContext ctx) {
        String databaseName = null;
        if (ctx.database != null) {
            databaseName = stripQuotes(ctx.database.getText());
        }
        Expression wildWhere = null;
        if (ctx.wildWhere() != null) {
            wildWhere = getWildWhere(ctx.wildWhere());
        }
        return new CancelLoadCommand(databaseName, wildWhere);
    }

    @Override
    public CancelWarmUpJobCommand visitCancelWarmUpJob(DorisParser.CancelWarmUpJobContext ctx) {
        Expression wildWhere = null;
        if (ctx.wildWhere() != null) {
            wildWhere = getWildWhere(ctx.wildWhere());
        }
        return new CancelWarmUpJobCommand(wildWhere);
    }

    @Override
    public CancelMTMVTaskCommand visitCancelMTMVTask(CancelMTMVTaskContext ctx) {
        List<String> nameParts = visitMultipartIdentifier(ctx.mvName);
        long taskId = Long.parseLong(ctx.taskId.getText());
        return new CancelMTMVTaskCommand(new CancelMTMVTaskInfo(new TableNameInfo(nameParts), taskId));
    }

    @Override
    public AdminCompactTableCommand visitAdminCompactTable(AdminCompactTableContext ctx) {
        TableRefInfo tableRefInfo = visitBaseTableRefContext(ctx.baseTableRef());
        EqualTo equalTo = null;
        if (ctx.WHERE() != null) {
            StringLiteral left = new StringLiteral(stripQuotes(ctx.TYPE().getText()));
            StringLiteral right = new StringLiteral(stripQuotes(ctx.STRING_LITERAL().getText()));
            equalTo = new EqualTo(left, right);
        }
        return new AdminCompactTableCommand(tableRefInfo, equalTo);
    }

    @Override
    public AlterMTMVCommand visitAlterMTMV(AlterMTMVContext ctx) {
        List<String> nameParts = visitMultipartIdentifier(ctx.mvName);
        TableNameInfo mvName = new TableNameInfo(nameParts);
        AlterMTMVInfo alterMTMVInfo = null;
        if (ctx.RENAME() != null) {
            alterMTMVInfo = new AlterMTMVRenameInfo(mvName, ctx.newName.getText());
        } else if (ctx.REFRESH() != null) {
            MTMVRefreshInfo refreshInfo = new MTMVRefreshInfo();
            if (ctx.refreshMethod() != null) {
                refreshInfo.setRefreshMethod(visitRefreshMethod(ctx.refreshMethod()));
            }
            if (ctx.refreshTrigger() != null) {
                refreshInfo.setRefreshTriggerInfo(visitRefreshTrigger(ctx.refreshTrigger()));
            }
            alterMTMVInfo = new AlterMTMVRefreshInfo(mvName, refreshInfo);
        } else if (ctx.SET() != null) {
            alterMTMVInfo = new AlterMTMVPropertyInfo(mvName,
                    Maps.newHashMap(visitPropertyItemList(ctx.fileProperties)));
        } else if (ctx.REPLACE() != null) {
            String newName = ctx.newName.getText();
            Map<String, String> properties = ctx.propertyClause() != null
                    ? Maps.newHashMap(visitPropertyClause(ctx.propertyClause())) : Maps.newHashMap();
            alterMTMVInfo = new AlterMTMVReplaceInfo(mvName, newName, properties);
        }
        return new AlterMTMVCommand(alterMTMVInfo);
    }

    @Override
    public LogicalPlan visitAlterView(AlterViewContext ctx) {
        List<String> nameParts = visitMultipartIdentifier(ctx.name);
        String querySql = getOriginSql(ctx.query());
        AlterViewInfo info = new AlterViewInfo(new TableNameInfo(nameParts), querySql,
                ctx.cols == null ? Lists.newArrayList() : visitSimpleColumnDefs(ctx.cols));
        return new AlterViewCommand(info);
    }

    @Override
    public LogicalPlan visitAlterStorageVault(AlterStorageVaultContext ctx) {
        List<String> nameParts = this.visitMultipartIdentifier(ctx.name);
        String vaultName = nameParts.get(0);
        Map<String, String> properties = this.visitPropertyClause(ctx.properties);
        return new AlterStorageVaultCommand(vaultName, properties);
    }

    @Override
    public LogicalPlan visitShowConstraint(ShowConstraintContext ctx) {
        List<String> parts = visitMultipartIdentifier(ctx.table);
        return new ShowConstraintsCommand(parts);
    }

    @Override
    public LogicalPlan visitAddConstraint(AddConstraintContext ctx) {
        List<String> parts = visitMultipartIdentifier(ctx.table);
        UnboundRelation curTable = new UnboundRelation(StatementScopeIdGenerator.newRelationId(), parts);
        ImmutableList<Slot> slots = visitIdentifierList(ctx.constraint().slots).stream()
                .map(UnboundSlot::new)
                .collect(ImmutableList.toImmutableList());
        Constraint constraint;
        if (ctx.constraint().UNIQUE() != null) {
            constraint = Constraint.newUniqueConstraint(curTable, slots);
        } else if (ctx.constraint().PRIMARY() != null) {
            constraint = Constraint.newPrimaryKeyConstraint(curTable, slots);
        } else if (ctx.constraint().FOREIGN() != null) {
            ImmutableList<Slot> referencedSlots = visitIdentifierList(ctx.constraint().referencedSlots).stream()
                    .map(UnboundSlot::new)
                    .collect(ImmutableList.toImmutableList());
            List<String> nameParts = visitMultipartIdentifier(ctx.constraint().referenceTable);
            LogicalPlan referenceTable = new UnboundRelation(StatementScopeIdGenerator.newRelationId(), nameParts);
            constraint = Constraint.newForeignKeyConstraint(curTable, slots, referenceTable, referencedSlots);
        } else {
            throw new AnalysisException("Unsupported constraint " + ctx.getText());
        }
        return new AddConstraintCommand(ctx.constraintName.getText().toLowerCase(), constraint);
    }

    @Override
    public LogicalPlan visitDropConstraint(DropConstraintContext ctx) {
        List<String> parts = visitMultipartIdentifier(ctx.table);
        UnboundRelation curTable = new UnboundRelation(StatementScopeIdGenerator.newRelationId(), parts);
        return new DropConstraintCommand(ctx.constraintName.getText().toLowerCase(), curTable);
    }

    @Override
    public LogicalPlan visitUpdate(UpdateContext ctx) {
        LogicalPlan query = LogicalPlanBuilderAssistant.withCheckPolicy(new UnboundRelation(
                StatementScopeIdGenerator.newRelationId(), visitMultipartIdentifier(ctx.tableName)));
        query = withTableAlias(query, ctx.tableAlias());
        if (ctx.fromClause() != null) {
            query = withRelations(query, ctx.fromClause().relations().relation());
        }
        query = withFilter(query, Optional.ofNullable(ctx.whereClause()));
        String tableAlias = null;
        if (ctx.tableAlias().strictIdentifier() != null) {
            tableAlias = ctx.tableAlias().getText();
        }
        Optional<LogicalPlan> cte = Optional.empty();
        if (ctx.cte() != null) {
            cte = Optional.ofNullable(withCte(query, ctx.cte()));
        }
        return withExplain(new UpdateCommand(visitMultipartIdentifier(ctx.tableName), tableAlias,
                visitUpdateAssignmentSeq(ctx.updateAssignmentSeq()), query, cte), ctx.explain());
    }

    @Override
    public LogicalPlan visitDelete(DeleteContext ctx) {
        List<String> tableName = visitMultipartIdentifier(ctx.tableName);
        Pair<Boolean, List<String>> partitionSpec = visitPartitionSpec(ctx.partitionSpec());
        // TODO: now dont support delete auto detect partition.
        if (partitionSpec == null) {
            throw new ParseException("Now don't support auto detect partitions in deleting", ctx);
        }
        LogicalPlan query = withTableAlias(LogicalPlanBuilderAssistant.withCheckPolicy(
                new UnboundRelation(StatementScopeIdGenerator.newRelationId(), tableName,
                        partitionSpec.second, partitionSpec.first)), ctx.tableAlias());
        String tableAlias = null;
        if (ctx.tableAlias().strictIdentifier() != null) {
            tableAlias = ctx.tableAlias().getText();
        }

        Command deleteCommand;
        if (ctx.USING() == null && ctx.cte() == null) {
            query = withFilter(query, Optional.ofNullable(ctx.whereClause()));
            deleteCommand = new DeleteFromCommand(tableName, tableAlias, partitionSpec.first,
                    partitionSpec.second, query);
        } else {
            // convert to insert into select
            if (ctx.USING() != null) {
                query = withRelations(query, ctx.relations().relation());
            }
            query = withFilter(query, Optional.ofNullable(ctx.whereClause()));
            Optional<LogicalPlan> cte = Optional.empty();
            if (ctx.cte() != null) {
                cte = Optional.ofNullable(withCte(query, ctx.cte()));
            }
            deleteCommand = new DeleteFromUsingCommand(tableName, tableAlias,
                    partitionSpec.first, partitionSpec.second, query, cte);
        }
        if (ctx.explain() != null) {
            return withExplain(deleteCommand, ctx.explain());
        } else {
            return deleteCommand;
        }
    }

    @Override
    public LogicalPlan visitExport(ExportContext ctx) {
        // TODO: replace old class name like ExportStmt, BrokerDesc, Expr with new nereid class name
        List<String> tableName = visitMultipartIdentifier(ctx.tableName);
        List<String> partitions = ctx.partition == null ? ImmutableList.of() : visitIdentifierList(ctx.partition);

        // handle path string
        String tmpPath = ctx.filePath.getText();
        String path = LogicalPlanBuilderAssistant.escapeBackSlash(tmpPath.substring(1, tmpPath.length() - 1));

        Optional<Expression> expr = Optional.empty();
        if (ctx.whereClause() != null) {
            expr = Optional.of(getExpression(ctx.whereClause().booleanExpression()));
        }

        Map<String, String> filePropertiesMap = ImmutableMap.of();
        if (ctx.propertyClause() != null) {
            filePropertiesMap = visitPropertyClause(ctx.propertyClause());
        }

        Optional<BrokerDesc> brokerDesc = Optional.empty();
        if (ctx.withRemoteStorageSystem() != null) {
            brokerDesc = Optional.ofNullable(visitWithRemoteStorageSystem(ctx.withRemoteStorageSystem()));
        }
        return new ExportCommand(tableName, partitions, expr, path, filePropertiesMap, brokerDesc);
    }

    @Override
    public Map<String, String> visitPropertyClause(PropertyClauseContext ctx) {
        return ctx == null ? ImmutableMap.of() : visitPropertyItemList(ctx.fileProperties);
    }

    @Override
    public Map<String, String> visitPropertyItemList(PropertyItemListContext ctx) {
        if (ctx == null || ctx.properties == null) {
            return ImmutableMap.of();
        }
        Builder<String, String> propertiesMap = ImmutableMap.builder();
        for (PropertyItemContext argument : ctx.properties) {
            String key = parsePropertyKey(argument.key);
            String value = parsePropertyValue(argument.value);
            propertiesMap.put(key, value);
        }
        return propertiesMap.build();
    }

    @Override
    public BrokerDesc visitWithRemoteStorageSystem(WithRemoteStorageSystemContext ctx) {
        BrokerDesc brokerDesc = null;

        Map<String, String> brokerPropertiesMap = visitPropertyItemList(ctx.brokerProperties);

        if (ctx.S3() != null) {
            brokerDesc = new BrokerDesc("S3", StorageBackend.StorageType.S3, brokerPropertiesMap);
        } else if (ctx.HDFS() != null) {
            brokerDesc = new BrokerDesc("HDFS", StorageBackend.StorageType.HDFS, brokerPropertiesMap);
        } else if (ctx.LOCAL() != null) {
            brokerDesc = new BrokerDesc("HDFS", StorageBackend.StorageType.LOCAL, brokerPropertiesMap);
        } else if (ctx.BROKER() != null) {
            brokerDesc = new BrokerDesc(visitIdentifierOrText(ctx.brokerName), brokerPropertiesMap);
        }
        return brokerDesc;
    }

    /**
     * Visit multi-statements.
     */
    @Override
    public List<Pair<LogicalPlan, StatementContext>> visitMultiStatements(MultiStatementsContext ctx) {
        List<Pair<LogicalPlan, StatementContext>> logicalPlans = Lists.newArrayList();
        for (DorisParser.StatementContext statement : ctx.statement()) {
            StatementContext statementContext = new StatementContext();
            ConnectContext connectContext = ConnectContext.get();
            if (connectContext != null) {
                connectContext.setStatementContext(statementContext);
                statementContext.setConnectContext(connectContext);
            }
            logicalPlans.add(Pair.of(
                    ParserUtils.withOrigin(ctx, () -> (LogicalPlan) visit(statement)), statementContext));
            List<Placeholder> params = new ArrayList<>(tokenPosToParameters.values());
            statementContext.setPlaceholders(params);
            tokenPosToParameters.clear();
        }
        return logicalPlans;
    }

    /**
     * Visit load-statements.
     */
    @Override
    public LogicalPlan visitLoad(DorisParser.LoadContext ctx) {

        BulkStorageDesc bulkDesc = null;
        if (ctx.withRemoteStorageSystem() != null) {
            Map<String, String> bulkProperties =
                    new HashMap<>(visitPropertyItemList(ctx.withRemoteStorageSystem().brokerProperties));
            if (ctx.withRemoteStorageSystem().S3() != null) {
                bulkDesc = new BulkStorageDesc("S3", BulkStorageDesc.StorageType.S3, bulkProperties);
            } else if (ctx.withRemoteStorageSystem().HDFS() != null) {
                bulkDesc = new BulkStorageDesc("HDFS", BulkStorageDesc.StorageType.HDFS, bulkProperties);
            } else if (ctx.withRemoteStorageSystem().LOCAL() != null) {
                bulkDesc = new BulkStorageDesc("LOCAL_HDFS", BulkStorageDesc.StorageType.LOCAL, bulkProperties);
            } else if (ctx.withRemoteStorageSystem().BROKER() != null
                    && ctx.withRemoteStorageSystem().identifierOrText().getText() != null) {
                bulkDesc = new BulkStorageDesc(ctx.withRemoteStorageSystem().identifierOrText().getText(),
                        bulkProperties);
            }
        }
        ImmutableList.Builder<BulkLoadDataDesc> dataDescriptions = new ImmutableList.Builder<>();
        List<String> labelParts = visitMultipartIdentifier(ctx.lableName);
        String labelName = null;
        String labelDbName = null;
        if (ConnectContext.get().getDatabase().isEmpty() && labelParts.size() == 1) {
            throw new AnalysisException("Current database is not set.");
        } else if (labelParts.size() == 1) {
            labelName = labelParts.get(0);
        } else if (labelParts.size() == 2) {
            labelDbName = labelParts.get(0);
            labelName = labelParts.get(1);
        } else if (labelParts.size() == 3) {
            labelDbName = labelParts.get(1);
            labelName = labelParts.get(2);
        } else {
            throw new AnalysisException("labelParts in load should be [ctl.][db.]label");
        }

        for (DorisParser.DataDescContext ddc : ctx.dataDescs) {
            List<String> nameParts = Lists.newArrayList();
            if (labelDbName != null) {
                nameParts.add(labelDbName);
            }
            nameParts.add(ddc.targetTableName.getText());
            List<String> tableName = RelationUtil.getQualifierName(ConnectContext.get(), nameParts);
            List<String> colNames = (ddc.columns == null ? ImmutableList.of() : visitIdentifierList(ddc.columns));
            List<String> columnsFromPath = (ddc.columnsFromPath == null ? ImmutableList.of()
                        : visitIdentifierList(ddc.columnsFromPath.identifierList()));
            List<String> partitions = ddc.partition == null ? ImmutableList.of() : visitIdentifierList(ddc.partition);
            // TODO: multi location
            List<String> multiFilePaths = new ArrayList<>();
            for (Token filePath : ddc.filePaths) {
                multiFilePaths.add(filePath.getText().substring(1, filePath.getText().length() - 1));
            }
            List<String> filePaths = ddc.filePath == null ? ImmutableList.of() : multiFilePaths;
            Map<String, Expression> colMappings;
            if (ddc.columnMapping == null) {
                colMappings = ImmutableMap.of();
            } else {
                colMappings = new HashMap<>();
                for (DorisParser.MappingExprContext mappingExpr : ddc.columnMapping.mappingSet) {
                    colMappings.put(mappingExpr.mappingCol.getText(), getExpression(mappingExpr.expression()));
                }
            }

            LoadTask.MergeType mergeType = ddc.mergeType() == null ? LoadTask.MergeType.APPEND
                        : LoadTask.MergeType.valueOf(ddc.mergeType().getText());

            Optional<String> fileFormat = ddc.format == null ? Optional.empty()
                    : Optional.of(visitIdentifierOrText(ddc.format));
            Optional<String> separator = ddc.separator == null ? Optional.empty() : Optional.of(ddc.separator.getText()
                        .substring(1, ddc.separator.getText().length() - 1));
            Optional<String> comma = ddc.comma == null ? Optional.empty() : Optional.of(ddc.comma.getText()
                        .substring(1, ddc.comma.getText().length() - 1));
            Map<String, String> dataProperties = ddc.propertyClause() == null ? new HashMap<>()
                        : visitPropertyClause(ddc.propertyClause());
            dataDescriptions.add(new BulkLoadDataDesc(
                    tableName,
                    partitions,
                    filePaths,
                    colNames,
                    columnsFromPath,
                    colMappings,
                    new BulkLoadDataDesc.FileFormatDesc(separator, comma, fileFormat),
                    false,
                    ddc.preFilter == null ? Optional.empty() : Optional.of(getExpression(ddc.preFilter.expression())),
                    ddc.where == null ? Optional.empty() : Optional.of(getExpression(ddc.where.booleanExpression())),
                    mergeType,
                    ddc.deleteOn == null ? Optional.empty() : Optional.of(getExpression(ddc.deleteOn.expression())),
                    ddc.sequenceColumn == null ? Optional.empty()
                            : Optional.of(ddc.sequenceColumn.identifier().getText()), dataProperties));
        }
        Map<String, String> properties = Collections.emptyMap();
        if (ctx.propertyClause() != null) {
            properties = visitPropertyItemList(ctx.propertyClause().propertyItemList());
        }
        String commentSpec = ctx.commentSpec() == null ? "''" : ctx.commentSpec().STRING_LITERAL().getText();
        String comment =
                LogicalPlanBuilderAssistant.escapeBackSlash(commentSpec.substring(1, commentSpec.length() - 1));
        return new LoadCommand(labelName, dataDescriptions.build(), bulkDesc, properties, comment);
    }

    /* ********************************************************************************************
     * Plan parsing
     * ******************************************************************************************** */

    /**
     * process lateral view, add a {@link LogicalGenerate} on plan.
     */
    protected LogicalPlan withGenerate(LogicalPlan plan, LateralViewContext ctx) {
        if (ctx.LATERAL() == null) {
            return plan;
        }
        String generateName = ctx.tableName.getText();
        // if later view explode map type, we need to add a project to convert map to struct
        String columnName = ctx.columnNames.get(0).getText();
        List<String> expandColumnNames = Lists.newArrayList();
        if (ctx.columnNames.size() > 1) {
            columnName = ConnectContext.get() != null
                    ? ConnectContext.get().getStatementContext().generateColumnName() : "expand_cols";
            expandColumnNames = ctx.columnNames.stream()
                    .map(RuleContext::getText).collect(ImmutableList.toImmutableList());
        }
        String functionName = ctx.functionName.getText();
        List<Expression> arguments = ctx.expression().stream()
                .<Expression>map(this::typedVisit)
                .collect(ImmutableList.toImmutableList());
        Function unboundFunction = new UnboundFunction(functionName, arguments);
        return new LogicalGenerate<>(ImmutableList.of(unboundFunction),
                ImmutableList.of(new UnboundSlot(generateName, columnName)), ImmutableList.of(expandColumnNames), plan);
    }

    /**
     * process CTE and store the results in a logical plan node LogicalCTE
     */
    private LogicalPlan withCte(LogicalPlan plan, CteContext ctx) {
        if (ctx == null) {
            return plan;
        }
        return new LogicalCTE<>((List) visit(ctx.aliasQuery(), LogicalSubQueryAlias.class), plan);
    }

    /**
     * process CTE's alias queries and column aliases
     */
    @Override
    public LogicalSubQueryAlias<Plan> visitAliasQuery(AliasQueryContext ctx) {
        return ParserUtils.withOrigin(ctx, () -> {
            LogicalPlan queryPlan = plan(ctx.query());
            Optional<List<String>> columnNames = optionalVisit(ctx.columnAliases(), () ->
                    ctx.columnAliases().identifier().stream()
                    .map(RuleContext::getText)
                    .collect(ImmutableList.toImmutableList())
            );
            return new LogicalSubQueryAlias<>(ctx.identifier().getText(), columnNames, queryPlan);
        });
    }

    /**
     * process LoadProperty in routine load
     */
    public LoadProperty visitLoadProperty(LoadPropertyContext ctx) {
        LoadProperty loadProperty = null;
        if (ctx instanceof SeparatorContext) {
            String separator = stripQuotes(((SeparatorContext) ctx).STRING_LITERAL().getText());
            loadProperty = new LoadSeparator(separator);
        } else if (ctx instanceof ImportColumnsContext) {
            List<LoadColumnDesc> descList = new ArrayList<>();
            for (DorisParser.ImportColumnDescContext loadColumnDescCtx : ((ImportColumnsContext) ctx)
                    .importColumnsStatement().importColumnDesc()) {
                LoadColumnDesc desc;
                if (loadColumnDescCtx.booleanExpression() != null) {
                    desc = new LoadColumnDesc(loadColumnDescCtx.name.getText(),
                        getExpression(loadColumnDescCtx.booleanExpression()));
                } else {
                    desc = new LoadColumnDesc(loadColumnDescCtx.name.getText());
                }
                descList.add(desc);
            }
            loadProperty = new LoadColumnClause(descList);
        } else if (ctx instanceof ImportDeleteOnContext) {
            loadProperty = new LoadDeleteOnClause(getExpression(((ImportDeleteOnContext) ctx)
                    .importDeleteOnStatement().booleanExpression()));
        } else if (ctx instanceof ImportPartitionsContext) {
            Pair<Boolean, List<String>> partitionSpec = visitPartitionSpec(
                    ((ImportPartitionsContext) ctx).partitionSpec());
            loadProperty = new LoadPartitionNames(partitionSpec.first, partitionSpec.second);
        } else if (ctx instanceof ImportPrecedingFilterContext) {
            loadProperty = new LoadWhereClause(getExpression(((ImportPrecedingFilterContext) ctx)
                    .importPrecedingFilterStatement().booleanExpression()), true);
        } else if (ctx instanceof ImportSequenceContext) {
            loadProperty = new LoadSequenceClause(((ImportSequenceContext) ctx)
                    .importSequenceStatement().identifier().getText());
        } else if (ctx instanceof ImportWhereContext) {
            loadProperty = new LoadWhereClause(getExpression(((ImportWhereContext) ctx)
                    .importWhereStatement().booleanExpression()), false);
        }
        return loadProperty;
    }

    @Override
    public LogicalPlan visitCreateRoutineLoad(CreateRoutineLoadContext ctx) {
        List<String> labelParts = visitMultipartIdentifier(ctx.label);
        String labelName = null;
        String labelDbName = null;
        if (ConnectContext.get().getDatabase().isEmpty() && labelParts.size() == 1) {
            throw new AnalysisException("Current database is not set.");
        } else if (labelParts.size() == 1) {
            labelName = labelParts.get(0);
        } else if (labelParts.size() == 2) {
            labelDbName = labelParts.get(0);
            labelName = labelParts.get(1);
        } else if (labelParts.size() == 3) {
            labelDbName = labelParts.get(1);
            labelName = labelParts.get(2);
        } else {
            throw new AnalysisException("labelParts in load should be [ctl.][db.]label");
        }
        LabelNameInfo jobLabelInfo = new LabelNameInfo(labelDbName, labelName);
        String tableName = null;
        if (ctx.table != null) {
            tableName = ctx.table.getText();
        }
        Map<String, String> properties = ctx.propertyClause() != null
                // NOTICE: we should not generate immutable map here, because it will be modified when analyzing.
                ? Maps.newHashMap(visitPropertyClause(ctx.propertyClause()))
                : Maps.newHashMap();
        String type = ctx.type.getText();
        Map<String, String> customProperties = ctx.customProperties != null
                // NOTICE: we should not generate immutable map here, because it will be modified when analyzing.
                ? Maps.newHashMap(visitPropertyItemList(ctx.customProperties))
                : Maps.newHashMap();
        LoadTask.MergeType mergeType = LoadTask.MergeType.APPEND;
        if (ctx.WITH() != null) {
            if (ctx.DELETE() != null) {
                mergeType = LoadTask.MergeType.DELETE;
            } else if (ctx.MERGE() != null) {
                mergeType = LoadTask.MergeType.MERGE;
            }
        }
        String comment = visitCommentSpec(ctx.commentSpec());
        Map<String, LoadProperty> loadPropertyMap = new HashMap<>();
        for (DorisParser.LoadPropertyContext oneLoadPropertyCOntext : ctx.loadProperty()) {
            LoadProperty loadProperty = visitLoadProperty(oneLoadPropertyCOntext);
            if (loadProperty == null) {
                throw new AnalysisException("invalid clause of routine load");
            }
            if (loadPropertyMap.get(loadProperty.getClass().getName()) != null) {
                throw new AnalysisException("repeat setting of clause load property: "
                    + loadProperty.getClass().getName());
            } else {
                loadPropertyMap.put(loadProperty.getClass().getName(), loadProperty);
            }
        }
        CreateRoutineLoadInfo createRoutineLoadInfo = new CreateRoutineLoadInfo(jobLabelInfo, tableName,
                loadPropertyMap, properties, type, customProperties, mergeType, comment);
        return new CreateRoutineLoadCommand(createRoutineLoadInfo);

    }

    @Override
    public Command visitCreateRowPolicy(CreateRowPolicyContext ctx) {
        FilterType filterType = FilterType.of(ctx.type.getText());
        List<String> nameParts = visitMultipartIdentifier(ctx.table);
        return new CreatePolicyCommand(PolicyTypeEnum.ROW, ctx.name.getText(),
                ctx.EXISTS() != null, nameParts, Optional.of(filterType),
                ctx.user == null ? null : visitUserIdentify(ctx.user),
                ctx.roleName == null ? null : ctx.roleName.getText(),
                Optional.of(getExpression(ctx.booleanExpression())), ImmutableMap.of());
    }

    @Override
    public String visitIdentifierOrText(DorisParser.IdentifierOrTextContext ctx) {
        if (ctx.STRING_LITERAL() != null) {
            return ctx.STRING_LITERAL().getText().substring(1, ctx.STRING_LITERAL().getText().length() - 1);
        } else {
            return ctx.identifier().getText();
        }
    }

    @Override
    public UserIdentity visitUserIdentify(UserIdentifyContext ctx) {
        String user = visitIdentifierOrText(ctx.user);
        String host = null;
        if (ctx.host != null) {
            host = visitIdentifierOrText(ctx.host);
        }
        if (host == null) {
            host = "%";
        }
        boolean isDomain = ctx.LEFT_PAREN() != null;
        return new UserIdentity(user, host, isDomain);
    }

    @Override
    public LogicalPlan visitQuery(QueryContext ctx) {
        return ParserUtils.withOrigin(ctx, () -> {
            // TODO: need to add withQueryResultClauses and withCTE
            LogicalPlan query = plan(ctx.queryTerm());
            query = withCte(query, ctx.cte());
            return withQueryOrganization(query, ctx.queryOrganization());
        });
    }

    @Override
    public LogicalPlan visitSetOperation(SetOperationContext ctx) {
        return ParserUtils.withOrigin(ctx, () -> {

            if (ctx.UNION() != null) {
                Qualifier qualifier = getQualifier(ctx);
                List<QueryTermContext> contexts = Lists.newArrayList(ctx.right);
                QueryTermContext current = ctx.left;
                while (true) {
                    if (current instanceof SetOperationContext
                            && getQualifier((SetOperationContext) current) == qualifier
                            && ((SetOperationContext) current).UNION() != null) {
                        contexts.add(((SetOperationContext) current).right);
                        current = ((SetOperationContext) current).left;
                    } else {
                        contexts.add(current);
                        break;
                    }
                }
                Collections.reverse(contexts);
                List<LogicalPlan> logicalPlans = contexts.stream().map(this::plan).collect(Collectors.toList());
                return reduceToLogicalPlanTree(0, logicalPlans.size() - 1, logicalPlans, qualifier);
            } else {
                LogicalPlan leftQuery = plan(ctx.left);
                LogicalPlan rightQuery = plan(ctx.right);
                Qualifier qualifier = getQualifier(ctx);

                List<Plan> newChildren = ImmutableList.of(leftQuery, rightQuery);
                LogicalPlan plan;
                if (ctx.UNION() != null) {
                    plan = new LogicalUnion(qualifier, newChildren);
                } else if (ctx.EXCEPT() != null || ctx.MINUS() != null) {
                    plan = new LogicalExcept(qualifier, newChildren);
                } else if (ctx.INTERSECT() != null) {
                    plan = new LogicalIntersect(qualifier, newChildren);
                } else {
                    throw new ParseException("not support", ctx);
                }
                return plan;
            }
        });
    }

    private Qualifier getQualifier(SetOperationContext ctx) {
        if (ctx.setQuantifier() == null || ctx.setQuantifier().DISTINCT() != null) {
            return Qualifier.DISTINCT;
        } else {
            return Qualifier.ALL;
        }
    }

    private static LogicalPlan logicalPlanCombiner(LogicalPlan left, LogicalPlan right, Qualifier qualifier) {
        return new LogicalUnion(qualifier, ImmutableList.of(left, right));
    }

    /**
     * construct avl union tree
     */
    public static LogicalPlan reduceToLogicalPlanTree(int low, int high,
            List<LogicalPlan> logicalPlans, Qualifier qualifier) {
        switch (high - low) {
            case 0:
                return logicalPlans.get(low);
            case 1:
                return logicalPlanCombiner(logicalPlans.get(low), logicalPlans.get(high), qualifier);
            default:
                int mid = low + (high - low) / 2;
                return logicalPlanCombiner(
                        reduceToLogicalPlanTree(low, mid, logicalPlans, qualifier),
                        reduceToLogicalPlanTree(mid + 1, high, logicalPlans, qualifier),
                        qualifier
                );
        }
    }

    @Override
    public LogicalPlan visitSubquery(SubqueryContext ctx) {
        return ParserUtils.withOrigin(ctx, () -> plan(ctx.query()));
    }

    @Override
    public LogicalPlan visitRegularQuerySpecification(RegularQuerySpecificationContext ctx) {
        return ParserUtils.withOrigin(ctx, () -> {
            SelectClauseContext selectCtx = ctx.selectClause();
            LogicalPlan selectPlan;
            LogicalPlan relation;
            if (ctx.fromClause() == null) {
                relation = new LogicalOneRowRelation(StatementScopeIdGenerator.newRelationId(),
                        ImmutableList.of(new Alias(Literal.of(0))));
            } else {
                relation = visitFromClause(ctx.fromClause());
            }
            if (ctx.intoClause() != null && !ConnectContext.get().isRunProcedure()) {
                throw new ParseException("Only procedure supports insert into variables", selectCtx);
            }
            selectPlan = withSelectQuerySpecification(
                    ctx, relation,
                    selectCtx,
                    Optional.ofNullable(ctx.whereClause()),
                    Optional.ofNullable(ctx.aggClause()),
                    Optional.ofNullable(ctx.havingClause()),
                    Optional.ofNullable(ctx.qualifyClause()));
            selectPlan = withQueryOrganization(selectPlan, ctx.queryOrganization());
            if ((selectHintMap == null) || selectHintMap.isEmpty()) {
                return selectPlan;
            }
            List<ParserRuleContext> selectHintContexts = Lists.newArrayList();
            for (Integer key : selectHintMap.keySet()) {
                if (key > selectCtx.getStart().getStopIndex() && key < selectCtx.getStop().getStartIndex()) {
                    selectHintContexts.add(selectHintMap.get(key));
                }
            }
            return withSelectHint(selectPlan, selectHintContexts);
        });
    }

    @Override
    public LogicalPlan visitInlineTable(InlineTableContext ctx) {
        List<RowConstructorContext> rowConstructorContexts = ctx.rowConstructor();
        ImmutableList.Builder<List<NamedExpression>> rows
                = ImmutableList.builderWithExpectedSize(rowConstructorContexts.size());
        for (RowConstructorContext rowConstructorContext : rowConstructorContexts) {
            rows.add(visitRowConstructor(rowConstructorContext));
        }
        return new UnboundInlineTable(rows.build());
    }

    /**
     * Create an aliased table reference. This is typically used in FROM clauses.
     */
    protected LogicalPlan withTableAlias(LogicalPlan plan, TableAliasContext ctx) {
        if (ctx.strictIdentifier() == null) {
            return plan;
        }
        return ParserUtils.withOrigin(ctx.strictIdentifier(), () -> {
            String alias = ctx.strictIdentifier().getText();
            if (null != ctx.identifierList()) {
                throw new ParseException("Do not implemented", ctx);
                // TODO: multi-colName
            }
            return new LogicalSubQueryAlias<>(alias, plan);
        });
    }

    @Override
    public LogicalPlan visitTableName(TableNameContext ctx) {
        List<String> nameParts = visitMultipartIdentifier(ctx.multipartIdentifier());
        List<String> partitionNames = new ArrayList<>();
        boolean isTempPart = false;
        if (ctx.specifiedPartition() != null) {
            isTempPart = ctx.specifiedPartition().TEMPORARY() != null;
            if (ctx.specifiedPartition().identifier() != null) {
                partitionNames.add(ctx.specifiedPartition().identifier().getText());
            } else {
                partitionNames.addAll(visitIdentifierList(ctx.specifiedPartition().identifierList()));
            }
        }

        Optional<String> indexName = Optional.empty();
        if (ctx.materializedViewName() != null) {
            indexName = Optional.ofNullable(ctx.materializedViewName().indexName.getText());
        }

        List<Long> tabletIdLists = new ArrayList<>();
        if (ctx.tabletList() != null) {
            ctx.tabletList().tabletIdList.stream().forEach(tabletToken -> {
                tabletIdLists.add(Long.parseLong(tabletToken.getText()));
            });
        }

        final List<String> relationHints;
        if (ctx.relationHint() != null) {
            relationHints = typedVisit(ctx.relationHint());
        } else {
            relationHints = ImmutableList.of();
        }

        TableScanParams scanParams = null;
        if (ctx.optScanParams() != null) {
            Map<String, String> map = visitPropertyItemList(ctx.optScanParams().properties);
            scanParams = new TableScanParams(ctx.optScanParams().funcName.getText(), map);
        }

        TableSnapshot tableSnapshot = null;
        if (ctx.tableSnapshot() != null) {
            if (ctx.tableSnapshot().TIME() != null) {
                tableSnapshot = new TableSnapshot(stripQuotes(ctx.tableSnapshot().time.getText()));
            } else {
                tableSnapshot = new TableSnapshot(Long.parseLong(ctx.tableSnapshot().version.getText()));
            }
        }

        TableSample tableSample = ctx.sample() == null ? null : (TableSample) visit(ctx.sample());
        UnboundRelation relation = new UnboundRelation(StatementScopeIdGenerator.newRelationId(),
                nameParts, partitionNames, isTempPart, tabletIdLists, relationHints,
                Optional.ofNullable(tableSample), indexName, scanParams, Optional.ofNullable(tableSnapshot));

        LogicalPlan checkedRelation = LogicalPlanBuilderAssistant.withCheckPolicy(relation);
        LogicalPlan plan = withTableAlias(checkedRelation, ctx.tableAlias());
        for (LateralViewContext lateralViewContext : ctx.lateralView()) {
            plan = withGenerate(plan, lateralViewContext);
        }
        return plan;
    }

    public static String stripQuotes(String str) {
        if ((str.charAt(0) == '\'' && str.charAt(str.length() - 1) == '\'')
                || (str.charAt(0) == '\"' && str.charAt(str.length() - 1) == '\"')) {
            str = str.substring(1, str.length() - 1);
        }
        return str;
    }

    @Override
    public LogicalPlan visitShowEncryptKeys(ShowEncryptKeysContext ctx) {
        String dbName = null;
        if (ctx.database != null) {
            List<String> nameParts = visitMultipartIdentifier(ctx.database);
            dbName = nameParts.get(0); // only one entry possible
        }

        String likeString = null;
        if (ctx.LIKE() != null) {
            likeString = stripQuotes(ctx.STRING_LITERAL().getText());
        }
        return new ShowEncryptKeysCommand(dbName, likeString);
    }

    @Override
    public LogicalPlan visitAliasedQuery(AliasedQueryContext ctx) {
        if (ctx.tableAlias().getText().equals("")) {
            throw new ParseException("Every derived table must have its own alias", ctx);
        }
        LogicalPlan plan = withTableAlias(visitQuery(ctx.query()), ctx.tableAlias());
        for (LateralViewContext lateralViewContext : ctx.lateralView()) {
            plan = withGenerate(plan, lateralViewContext);
        }
        return plan;
    }

    @Override
    public LogicalPlan visitTableValuedFunction(TableValuedFunctionContext ctx) {
        return ParserUtils.withOrigin(ctx, () -> {
            String functionName = ctx.tvfName.getText();

            Map<String, String> map = visitPropertyItemList(ctx.properties);
            LogicalPlan relation = new UnboundTVFRelation(StatementScopeIdGenerator.newRelationId(),
                    functionName, new Properties(map));
            return withTableAlias(relation, ctx.tableAlias());
        });
    }

    /**
     * Create a star (i.e. all) expression; this selects all elements (in the specified object).
     * Both un-targeted (global) and targeted aliases are supported.
     */
    @Override
    public Expression visitStar(StarContext ctx) {
        return ParserUtils.withOrigin(ctx, () -> {
            final QualifiedNameContext qualifiedNameContext = ctx.qualifiedName();
            List<String> target;
            if (qualifiedNameContext != null) {
                target = qualifiedNameContext.identifier()
                        .stream()
                        .map(RuleContext::getText)
                        .collect(ImmutableList.toImmutableList());
            } else {
                target = ImmutableList.of();
            }
            List<ExceptOrReplaceContext> exceptOrReplaceList = ctx.exceptOrReplace();
            if (exceptOrReplaceList != null && !exceptOrReplaceList.isEmpty()) {
                List<NamedExpression> finalExpectSlots = ImmutableList.of();
                List<NamedExpression> finalReplacedAlias = ImmutableList.of();
                for (ExceptOrReplaceContext exceptOrReplace : exceptOrReplaceList) {
                    if (exceptOrReplace instanceof ExceptContext) {
                        if (!finalExpectSlots.isEmpty()) {
                            throw new ParseException("only one except clause is supported", ctx);
                        }
                        ExceptContext exceptContext = (ExceptContext) exceptOrReplace;
                        List<NamedExpression> expectSlots = getNamedExpressions(exceptContext.namedExpressionSeq());
                        boolean allSlots = expectSlots.stream().allMatch(UnboundSlot.class::isInstance);
                        if (expectSlots.isEmpty() || !allSlots) {
                            throw new ParseException(
                                    "only column name is supported in except clause", ctx);
                        }
                        finalExpectSlots = expectSlots;
                    } else if (exceptOrReplace instanceof ReplaceContext) {
                        if (!finalReplacedAlias.isEmpty()) {
                            throw new ParseException("only one replace clause is supported", ctx);
                        }
                        ReplaceContext replaceContext = (ReplaceContext) exceptOrReplace;
                        List<NamedExpression> expectAlias = Lists.newArrayList();
                        NamedExpressionSeqContext namedExpressions = replaceContext.namedExpressionSeq();
                        for (NamedExpressionContext namedExpressionContext : namedExpressions.namedExpression()) {
                            if (namedExpressionContext.identifierOrText() == null) {
                                throw new ParseException("only alias is supported in select-replace clause", ctx);
                            }
                            expectAlias.add((NamedExpression) namedExpressionContext.accept(this));
                        }
                        if (expectAlias.isEmpty()) {
                            throw new ParseException("only alias is supported in select-replace clause", ctx);
                        }
                        finalReplacedAlias = expectAlias;
                    } else {
                        throw new ParseException(
                                "Unsupported except or replace clause: " + exceptOrReplace.getText(), ctx
                        );
                    }
                }
                return new UnboundStar(target, finalExpectSlots, finalReplacedAlias);
            } else {
                return new UnboundStar(target);
            }
        });
    }

    /**
     * Create an aliased expression if an alias is specified. Both single and multi-aliases are
     * supported.
     */
    @Override
    public NamedExpression visitNamedExpression(NamedExpressionContext ctx) {
        return ParserUtils.withOrigin(ctx, () -> {
            Expression expression = getExpression(ctx.expression());
            if (ctx.identifierOrText() == null) {
                if (expression instanceof NamedExpression) {
                    return (NamedExpression) expression;
                } else if (expression instanceof Literal) {
                    return new Alias(expression);
                } else {
                    return new UnboundAlias(expression);
                }
            }
            String alias = visitIdentifierOrText(ctx.identifierOrText());
            if (expression instanceof Literal) {
                return new Alias(expression, alias);
            }
            return new UnboundAlias(expression, alias);
        });
    }

    @Override
    public Expression visitSystemVariable(SystemVariableContext ctx) {
        VariableType type = null;
        if (ctx.kind == null) {
            type = VariableType.DEFAULT;
        } else if (ctx.kind.getType() == DorisParser.SESSION) {
            type = VariableType.SESSION;
        } else if (ctx.kind.getType() == DorisParser.GLOBAL) {
            type = VariableType.GLOBAL;
        }
        if (type == null) {
            throw new ParseException("Unsupported system variable: " + ctx.getText(), ctx);
        }
        return new UnboundVariable(ctx.identifier().getText(), type);
    }

    @Override
    public Expression visitUserVariable(UserVariableContext ctx) {
        return new UnboundVariable(ctx.identifierOrText().getText(), VariableType.USER);
    }

    /**
     * Create a comparison expression. This compares two expressions. The following comparison
     * operators are supported:
     * - Equal: '=' or '=='
     * - Null-safe Equal: '<=>'
     * - Not Equal: '<>' or '!='
     * - Less than: '<'
     * - Less then or Equal: '<='
     * - Greater than: '>'
     * - Greater then or Equal: '>='
     */
    @Override
    public Expression visitComparison(ComparisonContext ctx) {
        return ParserUtils.withOrigin(ctx, () -> {
            Expression left = getExpression(ctx.left);
            Expression right = getExpression(ctx.right);
            TerminalNode operator = (TerminalNode) ctx.comparisonOperator().getChild(0);
            switch (operator.getSymbol().getType()) {
                case DorisParser.EQ:
                    return new EqualTo(left, right);
                case DorisParser.NEQ:
                    return new Not(new EqualTo(left, right));
                case DorisParser.LT:
                    return new LessThan(left, right);
                case DorisParser.GT:
                    return new GreaterThan(left, right);
                case DorisParser.LTE:
                    return new LessThanEqual(left, right);
                case DorisParser.GTE:
                    return new GreaterThanEqual(left, right);
                case DorisParser.NSEQ:
                    return new NullSafeEqual(left, right);
                default:
                    throw new ParseException("Unsupported comparison expression: "
                        + operator.getSymbol().getText(), ctx);
            }
        });
    }

    /**
     * Create a not expression.
     * format: NOT Expression
     * for example:
     * not 1
     * not 1=1
     */
    @Override
    public Expression visitLogicalNot(LogicalNotContext ctx) {
        return ParserUtils.withOrigin(ctx, () -> new Not(getExpression(ctx.booleanExpression())));
    }

    @Override
    public Expression visitLogicalBinary(LogicalBinaryContext ctx) {
        return ParserUtils.withOrigin(ctx, () -> {
            // Code block copy from Spark
            // sql/catalyst/src/main/scala/org/apache/spark/sql/catalyst/parser/AstBuilder.scala

            // Collect all similar left hand contexts.
            List<BooleanExpressionContext> contexts = Lists.newArrayList(ctx.right);
            BooleanExpressionContext current = ctx.left;
            while (true) {
                if (current instanceof LogicalBinaryContext
                        && ((LogicalBinaryContext) current).operator.getType() == ctx.operator.getType()) {
                    contexts.add(((LogicalBinaryContext) current).right);
                    current = ((LogicalBinaryContext) current).left;
                } else {
                    contexts.add(current);
                    break;
                }
            }
            // Reverse the contexts to have them in the same sequence as in the SQL statement & turn them
            // into expressions.
            Collections.reverse(contexts);
            List<Expression> expressions = contexts.stream().map(this::getExpression).collect(Collectors.toList());
            if (ctx.operator.getType() == DorisParser.AND) {
                return new And(expressions);
            } else if (ctx.operator.getType() == DorisParser.OR) {
                return new Or(expressions);
            } else {
                // Create a balanced tree.
                return reduceToExpressionTree(0, expressions.size() - 1, expressions, ctx);
            }
        });
    }

    @Override
    public Expression visitLambdaExpression(LambdaExpressionContext ctx) {
        ImmutableList<String> args = ctx.args.stream()
                .map(RuleContext::getText)
                .collect(ImmutableList.toImmutableList());
        Expression body = (Expression) visit(ctx.body);
        return new Lambda(args, body);
    }

    private Expression expressionCombiner(Expression left, Expression right, LogicalBinaryContext ctx) {
        switch (ctx.operator.getType()) {
            case DorisParser.LOGICALAND:
            case DorisParser.AND:
                return new And(left, right);
            case DorisParser.OR:
                return new Or(left, right);
            case DorisParser.XOR:
                return new Xor(left, right);
            default:
                throw new ParseException("Unsupported logical binary type: " + ctx.operator.getText(), ctx);
        }
    }

    private Expression reduceToExpressionTree(int low, int high,
            List<Expression> expressions, LogicalBinaryContext ctx) {
        switch (high - low) {
            case 0:
                return expressions.get(low);
            case 1:
                return expressionCombiner(expressions.get(low), expressions.get(high), ctx);
            default:
                int mid = low + (high - low) / 2;
                return expressionCombiner(
                        reduceToExpressionTree(low, mid, expressions, ctx),
                        reduceToExpressionTree(mid + 1, high, expressions, ctx),
                        ctx
                );
        }
    }

    /**
     * Create a predicated expression. A predicated expression is a normal expression with a
     * predicate attached to it, for example:
     * {{{
     * a + 1 IS NULL
     * }}}
     */
    @Override
    public Expression visitPredicated(PredicatedContext ctx) {
        return ParserUtils.withOrigin(ctx, () -> {
            Expression e = getExpression(ctx.valueExpression());
            return ctx.predicate() == null ? e : withPredicate(e, ctx.predicate());
        });
    }

    @Override
    public Expression visitArithmeticUnary(ArithmeticUnaryContext ctx) {
        return ParserUtils.withOrigin(ctx, () -> {
            Expression e = typedVisit(ctx.valueExpression());
            switch (ctx.operator.getType()) {
                case DorisParser.PLUS:
                    return e;
                case DorisParser.SUBTRACT:
                    IntegerLiteral zero = new IntegerLiteral(0);
                    return new Subtract(zero, e);
                case DorisParser.TILDE:
                    return new BitNot(e);
                default:
                    throw new ParseException("Unsupported arithmetic unary type: " + ctx.operator.getText(), ctx);
            }
        });
    }

    @Override
    public Expression visitArithmeticBinary(ArithmeticBinaryContext ctx) {
        return ParserUtils.withOrigin(ctx, () -> {
            Expression left = getExpression(ctx.left);
            Expression right = getExpression(ctx.right);

            int type = ctx.operator.getType();
            if (left instanceof Interval) {
                if (type != DorisParser.PLUS) {
                    throw new ParseException("Only supported: " + Operator.ADD, ctx);
                }
                Interval interval = (Interval) left;
                return new TimestampArithmetic(Operator.ADD, right, interval.value(), interval.timeUnit());
            }

            if (right instanceof Interval) {
                Operator op;
                if (type == DorisParser.PLUS) {
                    op = Operator.ADD;
                } else if (type == DorisParser.SUBTRACT) {
                    op = Operator.SUBTRACT;
                } else {
                    throw new ParseException("Only supported: " + Operator.ADD + " and " + Operator.SUBTRACT, ctx);
                }
                Interval interval = (Interval) right;
                return new TimestampArithmetic(op, left, interval.value(), interval.timeUnit());
            }

            return ParserUtils.withOrigin(ctx, () -> {
                switch (type) {
                    case DorisParser.ASTERISK:
                        return new Multiply(left, right);
                    case DorisParser.SLASH:
                        return new Divide(left, right);
                    case DorisParser.MOD:
                        return new Mod(left, right);
                    case DorisParser.PLUS:
                        return new Add(left, right);
                    case DorisParser.SUBTRACT:
                        return new Subtract(left, right);
                    case DorisParser.DIV:
                        return new IntegralDivide(left, right);
                    case DorisParser.HAT:
                        return new BitXor(left, right);
                    case DorisParser.PIPE:
                        return new BitOr(left, right);
                    case DorisParser.AMPERSAND:
                        return new BitAnd(left, right);
                    default:
                        throw new ParseException(
                                "Unsupported arithmetic binary type: " + ctx.operator.getText(), ctx);
                }
            });
        });
    }

    @Override
    public Expression visitCurrentDate(DorisParser.CurrentDateContext ctx) {
        return new CurrentDate().alias("CURRENT_DATE");
    }

    @Override
    public Expression visitCurrentTime(DorisParser.CurrentTimeContext ctx) {
        return new CurrentTime().alias("CURRENT_TIME");
    }

    @Override
    public Expression visitCurrentTimestamp(DorisParser.CurrentTimestampContext ctx) {
        return new Now().alias("CURRENT_TIMESTAMP");
    }

    @Override
    public Expression visitLocalTime(DorisParser.LocalTimeContext ctx) {
        return new CurrentTime().alias("LOCALTIME");
    }

    @Override
    public Expression visitLocalTimestamp(DorisParser.LocalTimestampContext ctx) {
        return new Now().alias("LOCALTIMESTAMP");
    }

    @Override
    public Expression visitCurrentUser(DorisParser.CurrentUserContext ctx) {
        return new CurrentUser().alias("CURRENT_USER");
    }

    @Override
    public Expression visitSessionUser(DorisParser.SessionUserContext ctx) {
        return new SessionUser().alias("SESSION_USER");
    }

    @Override
    public Expression visitDoublePipes(DorisParser.DoublePipesContext ctx) {
        return ParserUtils.withOrigin(ctx, () -> {
            Expression left = getExpression(ctx.left);
            Expression right = getExpression(ctx.right);
            if (SqlModeHelper.hasPipeAsConcat()) {
                return new UnboundFunction("concat", Lists.newArrayList(left, right));
            } else {
                return new Or(left, right);
            }
        });
    }

    /**
     * Create a value based [[CaseWhen]] expression. This has the following SQL form:
     * {{{
     *   CASE [expression]
     *    WHEN [value] THEN [expression]
     *    ...
     *    ELSE [expression]
     *   END
     * }}}
     */
    @Override
    public Expression visitSimpleCase(DorisParser.SimpleCaseContext context) {
        Expression e = getExpression(context.value);
        List<WhenClause> whenClauses = context.whenClause().stream()
                .map(w -> new WhenClause(new EqualTo(e, getExpression(w.condition)), getExpression(w.result)))
                .collect(ImmutableList.toImmutableList());
        if (context.elseExpression == null) {
            return new CaseWhen(whenClauses);
        }
        return new CaseWhen(whenClauses, getExpression(context.elseExpression));
    }

    /**
     * Create a condition based [[CaseWhen]] expression. This has the following SQL syntax:
     * {{{
     *   CASE
     *    WHEN [predicate] THEN [expression]
     *    ...
     *    ELSE [expression]
     *   END
     * }}}
     *
     * @param context the parse tree
     */
    @Override
    public Expression visitSearchedCase(DorisParser.SearchedCaseContext context) {
        List<WhenClause> whenClauses = context.whenClause().stream()
                .map(w -> new WhenClause(getExpression(w.condition), getExpression(w.result)))
                .collect(ImmutableList.toImmutableList());
        if (context.elseExpression == null) {
            return new CaseWhen(whenClauses);
        }
        return new CaseWhen(whenClauses, getExpression(context.elseExpression));
    }

    @Override
    public Expression visitCast(DorisParser.CastContext ctx) {
        return ParserUtils.withOrigin(ctx, () -> processCast(getExpression(ctx.expression()), ctx.castDataType()));
    }

    @Override
    public UnboundFunction visitExtract(DorisParser.ExtractContext ctx) {
        return ParserUtils.withOrigin(ctx, () -> {
            String functionName = ctx.field.getText();
            return new UnboundFunction(functionName, false,
                    Collections.singletonList(getExpression(ctx.source)));
        });
    }

    @Override
    public Expression visitEncryptKey(DorisParser.EncryptKeyContext ctx) {
        return ParserUtils.withOrigin(ctx, () -> {
            String db = ctx.dbName == null ? "" : ctx.dbName.getText();
            String key = ctx.keyName.getText();
            return new EncryptKeyRef(new StringLiteral(db), new StringLiteral(key));
        });
    }

    @Override
    public Expression visitCharFunction(DorisParser.CharFunctionContext ctx) {
        return ParserUtils.withOrigin(ctx, () -> {
            String charSet = ctx.charSet == null ? "utf8" : ctx.charSet.getText();
            List<Expression> arguments = ImmutableList.<Expression>builder()
                    .add(new StringLiteral(charSet))
                    .addAll(visit(ctx.arguments, Expression.class))
                    .build();
            return new Char(arguments);
        });
    }

    @Override
    public Expression visitConvertCharSet(DorisParser.ConvertCharSetContext ctx) {
        return ParserUtils.withOrigin(ctx,
                () -> new ConvertTo(getExpression(ctx.argument), new StringLiteral(ctx.charSet.getText())));
    }

    @Override
    public Expression visitConvertType(DorisParser.ConvertTypeContext ctx) {
        return ParserUtils.withOrigin(ctx, () -> processCast(getExpression(ctx.argument), ctx.castDataType()));
    }

    @Override
    public DataType visitCastDataType(CastDataTypeContext ctx) {
        return ParserUtils.withOrigin(ctx, () -> {
            if (ctx.dataType() != null) {
                return ((DataType) typedVisit(ctx.dataType())).conversion();
            } else if (ctx.UNSIGNED() != null) {
                return LargeIntType.UNSIGNED;
            } else {
                return BigIntType.SIGNED;
            }
        });
    }

    private Expression processCast(Expression expression, CastDataTypeContext castDataTypeContext) {
        DataType dataType = visitCastDataType(castDataTypeContext);
        Expression cast = new Cast(expression, dataType, true);
        if (dataType.isStringLikeType() && ((CharacterType) dataType).getLen() >= 0) {
            if (dataType.isVarcharType() && ((VarcharType) dataType).isWildcardVarchar()) {
                return cast;
            }
            List<Expression> args = ImmutableList.of(
                    cast,
                    new TinyIntLiteral((byte) 1),
                    Literal.of(((CharacterType) dataType).getLen())
            );
            return new UnboundFunction("substr", args);
        } else {
            return cast;
        }
    }

    @Override
    public Expression visitFunctionCallExpression(DorisParser.FunctionCallExpressionContext ctx) {
        return ParserUtils.withOrigin(ctx, () -> {
            String functionName = ctx.functionIdentifier().functionNameIdentifier().getText();
            boolean isDistinct = ctx.DISTINCT() != null;
            List<Expression> params = Lists.newArrayList();
            params.addAll(visit(ctx.expression(), Expression.class));
            List<OrderKey> orderKeys = visit(ctx.sortItem(), OrderKey.class);
            params.addAll(orderKeys.stream().map(OrderExpression::new).collect(Collectors.toList()));

            List<UnboundStar> unboundStars = ExpressionUtils.collectAll(params, UnboundStar.class::isInstance);
            if (!unboundStars.isEmpty()) {
                if (ctx.functionIdentifier().dbName == null && functionName.equalsIgnoreCase("count")) {
                    if (unboundStars.size() > 1) {
                        throw new ParseException(
                                "'*' can only be used once in conjunction with COUNT: " + functionName, ctx);
                    }
                    if (!unboundStars.get(0).getQualifier().isEmpty()) {
                        throw new ParseException("'*' can not has qualifier: " + unboundStars.size(), ctx);
                    }
                    if (ctx.windowSpec() != null) {
                        if (isDistinct) {
                            throw new ParseException("DISTINCT not allowed in analytic function: " + functionName, ctx);
                        }
                        return withWindowSpec(ctx.windowSpec(), new Count());
                    }
                    return new Count();
                }
                throw new ParseException("'*' can only be used in conjunction with COUNT: " + functionName, ctx);
            } else {
                String dbName = null;
                if (ctx.functionIdentifier().dbName != null) {
                    dbName = ctx.functionIdentifier().dbName.getText();
                }
                UnboundFunction function = new UnboundFunction(dbName, functionName, isDistinct, params);
                if (ctx.windowSpec() != null) {
                    if (isDistinct) {
                        throw new ParseException("DISTINCT not allowed in analytic function: " + functionName, ctx);
                    }
                    return withWindowSpec(ctx.windowSpec(), function);
                }
                return function;
            }
        });
    }

    /**
     * deal with window function definition
     */
    private WindowExpression withWindowSpec(WindowSpecContext ctx, Expression function) {
        List<Expression> partitionKeyList = Lists.newArrayList();
        if (ctx.partitionClause() != null) {
            partitionKeyList = visit(ctx.partitionClause().expression(), Expression.class);
        }

        List<OrderExpression> orderKeyList = Lists.newArrayList();
        if (ctx.sortClause() != null) {
            orderKeyList = visit(ctx.sortClause().sortItem(), OrderKey.class).stream()
                .map(orderKey -> new OrderExpression(orderKey))
                .collect(Collectors.toList());
        }

        if (ctx.windowFrame() != null) {
            return new WindowExpression(function, partitionKeyList, orderKeyList, withWindowFrame(ctx.windowFrame()));
        }
        return new WindowExpression(function, partitionKeyList, orderKeyList);
    }

    /**
     * deal with optional expressions
     */
    private <T, C> Optional<C> optionalVisit(T ctx, Supplier<C> func) {
        return Optional.ofNullable(ctx).map(a -> func.get());
    }

    /**
     * deal with window frame
     */
    private WindowFrame withWindowFrame(WindowFrameContext ctx) {
        WindowFrame.FrameUnitsType frameUnitsType = WindowFrame.FrameUnitsType.valueOf(
                ctx.frameUnits().getText().toUpperCase());
        WindowFrame.FrameBoundary leftBoundary = withFrameBound(ctx.start);
        if (ctx.end != null) {
            WindowFrame.FrameBoundary rightBoundary = withFrameBound(ctx.end);
            return new WindowFrame(frameUnitsType, leftBoundary, rightBoundary);
        }
        return new WindowFrame(frameUnitsType, leftBoundary);
    }

    private WindowFrame.FrameBoundary withFrameBound(DorisParser.FrameBoundaryContext ctx) {
        Optional<Expression> expression = Optional.empty();
        if (ctx.expression() != null) {
            expression = Optional.of(getExpression(ctx.expression()));
            // todo: use isConstant() to resolve Function in expression; currently we only
            //  support literal expression
            if (!expression.get().isLiteral()) {
                throw new ParseException("Unsupported expression in WindowFrame : " + expression, ctx);
            }
        }

        WindowFrame.FrameBoundType frameBoundType = null;
        switch (ctx.boundType.getType()) {
            case DorisParser.PRECEDING:
                if (ctx.UNBOUNDED() != null) {
                    frameBoundType = WindowFrame.FrameBoundType.UNBOUNDED_PRECEDING;
                } else {
                    frameBoundType = WindowFrame.FrameBoundType.PRECEDING;
                }
                break;
            case DorisParser.CURRENT:
                frameBoundType = WindowFrame.FrameBoundType.CURRENT_ROW;
                break;
            case DorisParser.FOLLOWING:
                if (ctx.UNBOUNDED() != null) {
                    frameBoundType = WindowFrame.FrameBoundType.UNBOUNDED_FOLLOWING;
                } else {
                    frameBoundType = WindowFrame.FrameBoundType.FOLLOWING;
                }
                break;
            default:
        }
        return new WindowFrame.FrameBoundary(expression, frameBoundType);
    }

    @Override
    public Expression visitInterval(IntervalContext ctx) {
        return new Interval(getExpression(ctx.value), visitUnitIdentifier(ctx.unit));
    }

    @Override
    public String visitUnitIdentifier(UnitIdentifierContext ctx) {
        return ctx.getText();
    }

    @Override
    public Literal visitTypeConstructor(TypeConstructorContext ctx) {
        String value = ctx.STRING_LITERAL().getText();
        value = value.substring(1, value.length() - 1);
        String type = ctx.type.getText().toUpperCase();
        switch (type) {
            case "DATE":
                return Config.enable_date_conversion ? new DateV2Literal(value) : new DateLiteral(value);
            case "TIMESTAMP":
                return Config.enable_date_conversion ? new DateTimeV2Literal(value) : new DateTimeLiteral(value);
            case "DATEV2":
                return new DateV2Literal(value);
            case "DATEV1":
                return new DateLiteral(value);
            default:
                throw new ParseException("Unsupported data type : " + type, ctx);
        }
    }

    @Override
    public Expression visitDereference(DereferenceContext ctx) {
        return ParserUtils.withOrigin(ctx, () -> {
            Expression e = getExpression(ctx.base);
            if (e instanceof UnboundSlot) {
                UnboundSlot unboundAttribute = (UnboundSlot) e;
                List<String> nameParts = Lists.newArrayList(unboundAttribute.getNameParts());
                nameParts.add(ctx.fieldName.getText());
                UnboundSlot slot = new UnboundSlot(nameParts, Optional.empty());
                return slot;
            } else {
                // todo: base is an expression, may be not a table name.
                throw new ParseException("Unsupported dereference expression: " + ctx.getText(), ctx);
            }
        });
    }

    @Override
    public Expression visitElementAt(ElementAtContext ctx) {
        return new ElementAt(typedVisit(ctx.value), typedVisit(ctx.index));
    }

    @Override
    public Expression visitArraySlice(ArraySliceContext ctx) {
        if (ctx.end != null) {
            return new ArraySlice(typedVisit(ctx.value), typedVisit(ctx.begin), typedVisit(ctx.end));
        } else {
            return new ArraySlice(typedVisit(ctx.value), typedVisit(ctx.begin));
        }
    }

    @Override
    public Expression visitColumnReference(ColumnReferenceContext ctx) {
        // todo: handle quoted and unquoted
        return UnboundSlot.quoted(ctx.getText());
    }

    /**
     * Create a NULL literal expression.
     */
    @Override
    public Literal visitNullLiteral(NullLiteralContext ctx) {
        return new NullLiteral();
    }

    @Override
    public Literal visitBooleanLiteral(BooleanLiteralContext ctx) {
        Boolean b = Boolean.valueOf(ctx.getText());
        return BooleanLiteral.of(b);
    }

    @Override
    public Literal visitIntegerLiteral(IntegerLiteralContext ctx) {
        BigInteger bigInt = new BigInteger(ctx.getText());
        if (BigInteger.valueOf(bigInt.byteValue()).equals(bigInt)) {
            return new TinyIntLiteral(bigInt.byteValue());
        } else if (BigInteger.valueOf(bigInt.shortValue()).equals(bigInt)) {
            return new SmallIntLiteral(bigInt.shortValue());
        } else if (BigInteger.valueOf(bigInt.intValue()).equals(bigInt)) {
            return new IntegerLiteral(bigInt.intValue());
        } else if (BigInteger.valueOf(bigInt.longValue()).equals(bigInt)) {
            return new BigIntLiteral(bigInt.longValueExact());
        } else {
            return new LargeIntLiteral(bigInt);
        }
    }

    @Override
    public Literal visitStringLiteral(StringLiteralContext ctx) {
        String txt = ctx.STRING_LITERAL().getText();
        String s = txt.substring(1, txt.length() - 1);
        if (txt.charAt(0) == '\'') {
            // for single quote string, '' should be converted to '
            s = s.replace("''", "'");
        } else if (txt.charAt(0) == '"') {
            // for double quote string, "" should be converted to "
            s = s.replace("\"\"", "\"");
        }
        if (!SqlModeHelper.hasNoBackSlashEscapes()) {
            s = LogicalPlanBuilderAssistant.escapeBackSlash(s);
        }
        int strLength = Utils.containChinese(s) ? s.length() * StringLikeLiteral.CHINESE_CHAR_BYTE_LENGTH : s.length();
        if (strLength > ScalarType.MAX_VARCHAR_LENGTH) {
            return new StringLiteral(s);
        }
        return new VarcharLiteral(s, strLength);
    }

    @Override
    public Expression visitPlaceholder(DorisParser.PlaceholderContext ctx) {
        Placeholder parameter = new Placeholder(ConnectContext.get().getStatementContext().getNextPlaceholderId());
        tokenPosToParameters.put(ctx.start, parameter);
        return parameter;
    }

    /**
     * cast all items to same types.
     * TODO remove this function after we refactor type coercion.
     */
    private List<Literal> typeCoercionItems(List<Literal> items) {
        Array array = new Array(items.toArray(new Literal[0]));
        if (array.expectedInputTypes().isEmpty()) {
            return ImmutableList.of();
        }
        DataType dataType = array.expectedInputTypes().get(0);
        return items.stream()
                .map(item -> item.checkedCastTo(dataType))
                .map(Literal.class::cast)
                .collect(ImmutableList.toImmutableList());
    }

    @Override
    public ArrayLiteral visitArrayLiteral(ArrayLiteralContext ctx) {
        List<Literal> items = ctx.items.stream().<Literal>map(this::typedVisit).collect(Collectors.toList());
        if (items.isEmpty()) {
            return new ArrayLiteral(items);
        }
        return new ArrayLiteral(typeCoercionItems(items));
    }

    @Override
    public MapLiteral visitMapLiteral(MapLiteralContext ctx) {
        List<Literal> items = ctx.items.stream().<Literal>map(this::typedVisit).collect(Collectors.toList());
        if (items.size() % 2 != 0) {
            throw new ParseException("map can't be odd parameters, need even parameters", ctx);
        }
        List<Literal> keys = Lists.newArrayList();
        List<Literal> values = Lists.newArrayList();
        for (int i = 0; i < items.size(); i++) {
            if (i % 2 == 0) {
                keys.add(items.get(i));
            } else {
                values.add(items.get(i));
            }
        }
        return new MapLiteral(typeCoercionItems(keys), typeCoercionItems(values));
    }

    @Override
    public Object visitStructLiteral(StructLiteralContext ctx) {
        List<Literal> fields = ctx.items.stream().<Literal>map(this::typedVisit).collect(Collectors.toList());
        return new StructLiteral(fields);
    }

    @Override
    public Expression visitParenthesizedExpression(ParenthesizedExpressionContext ctx) {
        return getExpression(ctx.expression());
    }

    @Override
    public List<NamedExpression> visitRowConstructor(RowConstructorContext ctx) {
        List<RowConstructorItemContext> rowConstructorItemContexts = ctx.rowConstructorItem();
        ImmutableList.Builder<NamedExpression> columns
                = ImmutableList.builderWithExpectedSize(rowConstructorItemContexts.size());
        for (RowConstructorItemContext rowConstructorItemContext : rowConstructorItemContexts) {
            columns.add(visitRowConstructorItem(rowConstructorItemContext));
        }
        return columns.build();
    }

    @Override
    public NamedExpression visitRowConstructorItem(RowConstructorItemContext ctx) {
        ConstantContext constant = ctx.constant();
        if (constant != null) {
            return new Alias((Expression) constant.accept(this));
        } else if (ctx.DEFAULT() != null) {
            return new DefaultValueSlot();
        } else {
            return visitNamedExpression(ctx.namedExpression());
        }
    }

    @Override
    public List<Expression> visitNamedExpressionSeq(NamedExpressionSeqContext namedCtx) {
        return visit(namedCtx.namedExpression(), Expression.class);
    }

    @Override
    public LogicalPlan visitRelation(RelationContext ctx) {
        return plan(ctx.relationPrimary());
    }

    @Override
    public LogicalPlan visitFromClause(FromClauseContext ctx) {
        return ParserUtils.withOrigin(ctx, () -> visitRelations(ctx.relations()));
    }

    @Override
    public LogicalPlan visitRelations(DorisParser.RelationsContext ctx) {
        return ParserUtils.withOrigin(ctx, () -> withRelations(null, ctx.relation()));
    }

    @Override
    public LogicalPlan visitRelationList(DorisParser.RelationListContext ctx) {
        return ParserUtils.withOrigin(ctx, () -> withRelations(null, ctx.relations().relation()));
    }

    /* ********************************************************************************************
     * Table Identifier parsing
     * ******************************************************************************************** */

    @Override
    public List<String> visitMultipartIdentifier(MultipartIdentifierContext ctx) {
        return ctx.parts.stream()
            .map(RuleContext::getText)
            .collect(ImmutableList.toImmutableList());
    }

    /**
     * Create a Sequence of Strings for a parenthesis enclosed alias list.
     */
    @Override
    public List<String> visitIdentifierList(IdentifierListContext ctx) {
        return visitIdentifierSeq(ctx.identifierSeq());
    }

    /**
     * Create a Sequence of Strings for an identifier list.
     */
    @Override
    public List<String> visitIdentifierSeq(IdentifierSeqContext ctx) {
        return ctx.ident.stream()
            .map(RuleContext::getText)
            .collect(ImmutableList.toImmutableList());
    }

    @Override
    public EqualTo visitUpdateAssignment(UpdateAssignmentContext ctx) {
        return new EqualTo(new UnboundSlot(visitMultipartIdentifier(ctx.multipartIdentifier()), Optional.empty()),
                getExpression(ctx.expression()));
    }

    @Override
    public List<EqualTo> visitUpdateAssignmentSeq(UpdateAssignmentSeqContext ctx) {
        return ctx.assignments.stream()
                .map(this::visitUpdateAssignment)
                .collect(Collectors.toList());
    }

    /**
     * get OrderKey.
     *
     * @param ctx SortItemContext
     * @return SortItems
     */
    @Override
    public OrderKey visitSortItem(SortItemContext ctx) {
        return ParserUtils.withOrigin(ctx, () -> {
            boolean isAsc = ctx.DESC() == null;
            boolean isNullFirst = ctx.FIRST() != null || (ctx.LAST() == null && isAsc);
            Expression expression = typedVisit(ctx.expression());
            return new OrderKey(expression, isAsc, isNullFirst);
        });
    }

    private <T> List<T> visit(List<? extends ParserRuleContext> contexts, Class<T> clazz) {
        return contexts.stream()
                .map(this::visit)
                .map(clazz::cast)
                .collect(ImmutableList.toImmutableList());
    }

    private LogicalPlan plan(ParserRuleContext tree) {
        return (LogicalPlan) tree.accept(this);
    }

    /* ********************************************************************************************
     * create table parsing
     * ******************************************************************************************** */

    @Override
    public LogicalPlan visitCreateView(CreateViewContext ctx) {
        List<String> nameParts = visitMultipartIdentifier(ctx.name);
        String comment = ctx.STRING_LITERAL() == null ? "" : LogicalPlanBuilderAssistant.escapeBackSlash(
                ctx.STRING_LITERAL().getText().substring(1, ctx.STRING_LITERAL().getText().length() - 1));
        String querySql = getOriginSql(ctx.query());
        if (ctx.REPLACE() != null && ctx.EXISTS() != null) {
            throw new AnalysisException("[OR REPLACE] and [IF NOT EXISTS] cannot used at the same time");
        }
        CreateViewInfo info = new CreateViewInfo(ctx.EXISTS() != null, ctx.REPLACE() != null,
                new TableNameInfo(nameParts),
                comment, querySql,
                ctx.cols == null ? Lists.newArrayList() : visitSimpleColumnDefs(ctx.cols));
        return new CreateViewCommand(info);
    }

    @Override
    public LogicalPlan visitCreateTable(CreateTableContext ctx) {
        String ctlName = null;
        String dbName = null;
        String tableName = null;
        List<String> nameParts = visitMultipartIdentifier(ctx.name);
        // TODO: support catalog
        if (nameParts.size() == 1) {
            tableName = nameParts.get(0);
        } else if (nameParts.size() == 2) {
            dbName = nameParts.get(0);
            tableName = nameParts.get(1);
        } else if (nameParts.size() == 3) {
            ctlName = nameParts.get(0);
            dbName = nameParts.get(1);
            tableName = nameParts.get(2);
        } else {
            throw new AnalysisException("nameParts in create table should be [ctl.][db.]tbl");
        }
        KeysType keysType = null;
        if (ctx.DUPLICATE() != null) {
            keysType = KeysType.DUP_KEYS;
        } else if (ctx.AGGREGATE() != null) {
            keysType = KeysType.AGG_KEYS;
        } else if (ctx.UNIQUE() != null) {
            keysType = KeysType.UNIQUE_KEYS;
        }
        // when engineName is null, get engineName from current catalog later
        String engineName = ctx.engine != null ? ctx.engine.getText().toLowerCase() : null;
        int bucketNum = FeConstants.default_bucket_num;
        if (ctx.INTEGER_VALUE() != null) {
            bucketNum = Integer.parseInt(ctx.INTEGER_VALUE().getText());
        }
        String comment = ctx.STRING_LITERAL() == null ? "" : LogicalPlanBuilderAssistant.escapeBackSlash(
                ctx.STRING_LITERAL().getText().substring(1, ctx.STRING_LITERAL().getText().length() - 1));
        DistributionDescriptor desc = null;
        if (ctx.HASH() != null) {
            desc = new DistributionDescriptor(true, ctx.autoBucket != null, bucketNum,
                    visitIdentifierList(ctx.hashKeys));
        } else if (ctx.RANDOM() != null) {
            desc = new DistributionDescriptor(false, ctx.autoBucket != null, bucketNum, null);
        }
        Map<String, String> properties = ctx.properties != null
                // NOTICE: we should not generate immutable map here, because it will be modified when analyzing.
                ? Maps.newHashMap(visitPropertyClause(ctx.properties))
                : Maps.newHashMap();
        Map<String, String> extProperties = ctx.extProperties != null
                // NOTICE: we should not generate immutable map here, because it will be modified when analyzing.
                ? Maps.newHashMap(visitPropertyClause(ctx.extProperties))
                : Maps.newHashMap();

        // solve partition by
        PartitionTableInfo partitionInfo;
        if (ctx.partition != null) {
            partitionInfo = (PartitionTableInfo) ctx.partitionTable().accept(this);
        } else {
            partitionInfo = PartitionTableInfo.EMPTY;
        }

        if (ctx.columnDefs() != null) {
            if (ctx.AS() != null) {
                throw new AnalysisException("Should not define the entire column in CTAS");
            }
            return new CreateTableCommand(Optional.empty(), new CreateTableInfo(
                    ctx.EXISTS() != null,
                    ctx.EXTERNAL() != null,
                    ctlName,
                    dbName,
                    tableName,
                    visitColumnDefs(ctx.columnDefs()),
                    ctx.indexDefs() != null ? visitIndexDefs(ctx.indexDefs()) : ImmutableList.of(),
                    engineName,
                    keysType,
                    ctx.keys != null ? visitIdentifierList(ctx.keys) : ImmutableList.of(),
                    comment,
                    partitionInfo,
                    desc,
                    ctx.rollupDefs() != null ? visitRollupDefs(ctx.rollupDefs()) : ImmutableList.of(),
                    properties,
                    extProperties,
                    ctx.clusterKeys != null ? visitIdentifierList(ctx.clusterKeys) : ImmutableList.of()));
        } else if (ctx.AS() != null) {
            return new CreateTableCommand(Optional.of(visitQuery(ctx.query())), new CreateTableInfo(
                    ctx.EXISTS() != null,
                    ctx.EXTERNAL() != null,
                    ctlName,
                    dbName,
                    tableName,
                    ctx.ctasCols != null ? visitIdentifierList(ctx.ctasCols) : null,
                    engineName,
                    keysType,
                    ctx.keys != null ? visitIdentifierList(ctx.keys) : ImmutableList.of(),
                    comment,
                    partitionInfo,
                    desc,
                    ctx.rollupDefs() != null ? visitRollupDefs(ctx.rollupDefs()) : ImmutableList.of(),
                    properties,
                    extProperties,
                    ctx.clusterKeys != null ? visitIdentifierList(ctx.clusterKeys) : ImmutableList.of()));
        } else {
            throw new AnalysisException("Should contain at least one column in a table");
        }
    }

    @Override
    public PartitionTableInfo visitPartitionTable(DorisParser.PartitionTableContext ctx) {
        boolean isAutoPartition = ctx.autoPartition != null;
        ImmutableList<Expression> partitionList = ctx.partitionList.identityOrFunction().stream()
                .map(partition -> {
                    IdentifierContext identifier = partition.identifier();
                    if (identifier != null) {
                        return UnboundSlot.quoted(identifier.getText());
                    } else {
                        return visitFunctionCallExpression(partition.functionCallExpression());
                    }
                })
                .collect(ImmutableList.toImmutableList());
        return new PartitionTableInfo(
            isAutoPartition,
            ctx.RANGE() != null ? "RANGE" : "LIST",
            ctx.partitions != null ? visitPartitionsDef(ctx.partitions) : null,
            partitionList);
    }

    @Override
    public List<ColumnDefinition> visitColumnDefs(ColumnDefsContext ctx) {
        return ctx.cols.stream().map(this::visitColumnDef).collect(Collectors.toList());
    }

    @Override
    public ColumnDefinition visitColumnDef(ColumnDefContext ctx) {
        String colName = ctx.colName.getText();
        DataType colType = ctx.type instanceof PrimitiveDataTypeContext
                ? visitPrimitiveDataType(((PrimitiveDataTypeContext) ctx.type))
                : ctx.type instanceof ComplexDataTypeContext
                        ? visitComplexDataType((ComplexDataTypeContext) ctx.type)
                        : visitAggStateDataType((AggStateDataTypeContext) ctx.type);
        colType = colType.conversion();
        boolean isKey = ctx.KEY() != null;
        ColumnNullableType nullableType = ColumnNullableType.DEFAULT;
        if (ctx.NOT() != null) {
            nullableType = ColumnNullableType.NOT_NULLABLE;
        } else if (ctx.nullable != null) {
            nullableType = ColumnNullableType.NULLABLE;
        }
        String aggTypeString = ctx.aggType != null ? ctx.aggType.getText() : null;
        Optional<DefaultValue> defaultValue = Optional.empty();
        Optional<DefaultValue> onUpdateDefaultValue = Optional.empty();
        if (ctx.DEFAULT() != null) {
            if (ctx.INTEGER_VALUE() != null) {
                defaultValue = Optional.of(new DefaultValue(ctx.INTEGER_VALUE().getText()));
            } else if (ctx.DECIMAL_VALUE() != null) {
                defaultValue = Optional.of(new DefaultValue(ctx.DECIMAL_VALUE().getText()));
            } else if (ctx.stringValue != null) {
                defaultValue = Optional.of(new DefaultValue(toStringValue(ctx.stringValue.getText())));
            } else if (ctx.nullValue != null) {
                defaultValue = Optional.of(DefaultValue.NULL_DEFAULT_VALUE);
            } else if (ctx.defaultTimestamp != null) {
                if (ctx.defaultValuePrecision == null) {
                    defaultValue = Optional.of(DefaultValue.CURRENT_TIMESTAMP_DEFAULT_VALUE);
                } else {
                    defaultValue = Optional.of(DefaultValue
                            .currentTimeStampDefaultValueWithPrecision(
                                    Long.valueOf(ctx.defaultValuePrecision.getText())));
                }
            } else if (ctx.CURRENT_DATE() != null) {
                defaultValue = Optional.of(DefaultValue.CURRENT_DATE_DEFAULT_VALUE);
            } else if (ctx.PI() != null) {
                defaultValue = Optional.of(DefaultValue.PI_DEFAULT_VALUE);
            } else if (ctx.E() != null) {
                defaultValue = Optional.of(DefaultValue.E_NUM_DEFAULT_VALUE);
            } else if (ctx.BITMAP_EMPTY() != null) {
                defaultValue = Optional.of(DefaultValue.BITMAP_EMPTY_DEFAULT_VALUE);
            }
        }
        if (ctx.UPDATE() != null) {
            if (ctx.onUpdateValuePrecision == null) {
                onUpdateDefaultValue = Optional.of(DefaultValue.CURRENT_TIMESTAMP_DEFAULT_VALUE);
            } else {
                onUpdateDefaultValue = Optional.of(DefaultValue
                        .currentTimeStampDefaultValueWithPrecision(
                                Long.valueOf(ctx.onUpdateValuePrecision.getText())));
            }
        }
        AggregateType aggType = null;
        if (aggTypeString != null) {
            try {
                aggType = AggregateType.valueOf(aggTypeString.toUpperCase());
            } catch (Exception e) {
                throw new AnalysisException(String.format("Aggregate type %s is unsupported", aggTypeString),
                        e.getCause());
            }
        }
        //comment should remove '\' and '(") at the beginning and end
        String comment = ctx.comment != null ? ctx.comment.getText().substring(1, ctx.comment.getText().length() - 1)
                .replace("\\", "") : "";
        long autoIncInitValue = -1;
        if (ctx.AUTO_INCREMENT() != null) {
            if (ctx.autoIncInitValue != null) {
                // AUTO_INCREMENT(Value) Value >= 0.
                autoIncInitValue = Long.valueOf(ctx.autoIncInitValue.getText());
                if (autoIncInitValue < 0) {
                    throw new AnalysisException("AUTO_INCREMENT start value can not be negative.");
                }
            } else {
                // AUTO_INCREMENT default 1.
                autoIncInitValue = Long.valueOf(1);
            }
        }
        Optional<GeneratedColumnDesc> desc = ctx.generatedExpr != null
                ? Optional.of(new GeneratedColumnDesc(ctx.generatedExpr.getText(), getExpression(ctx.generatedExpr)))
                : Optional.empty();
        return new ColumnDefinition(colName, colType, isKey, aggType, nullableType, autoIncInitValue, defaultValue,
                onUpdateDefaultValue, comment, desc);
    }

    @Override
    public List<IndexDefinition> visitIndexDefs(IndexDefsContext ctx) {
        return ctx.indexes.stream().map(this::visitIndexDef).collect(Collectors.toList());
    }

    @Override
    public IndexDefinition visitIndexDef(IndexDefContext ctx) {
        String indexName = ctx.indexName.getText();
        boolean ifNotExists = ctx.ifNotExists != null;
        List<String> indexCols = visitIdentifierList(ctx.cols);
        Map<String, String> properties = visitPropertyItemList(ctx.properties);
        String indexType = ctx.indexType != null ? ctx.indexType.getText().toUpperCase() : null;
        //comment should remove '\' and '(") at the beginning and end
        String comment = ctx.comment == null ? "" : LogicalPlanBuilderAssistant.escapeBackSlash(
                        ctx.comment.getText().substring(1, ctx.STRING_LITERAL().getText().length() - 1));
        // change BITMAP index to INVERTED index
        if (Config.enable_create_bitmap_index_as_inverted_index
                && "BITMAP".equalsIgnoreCase(indexType)) {
            indexType = "INVERTED";
        }
        return new IndexDefinition(indexName, ifNotExists, indexCols, indexType, properties, comment);
    }

    @Override
    public List<PartitionDefinition> visitPartitionsDef(PartitionsDefContext ctx) {
        return ctx.partitions.stream()
                .map(p -> ((PartitionDefinition) visit(p))).collect(Collectors.toList());
    }

    @Override
    public PartitionDefinition visitPartitionDef(DorisParser.PartitionDefContext ctx) {
        PartitionDefinition partitionDefinition = (PartitionDefinition) visit(ctx.getChild(0));
        if (ctx.partitionProperties != null) {
            partitionDefinition.withProperties(visitPropertyItemList(ctx.partitionProperties));
        }
        return partitionDefinition;
    }

    @Override
    public PartitionDefinition visitLessThanPartitionDef(LessThanPartitionDefContext ctx) {
        String partitionName = ctx.partitionName.getText();
        if (ctx.MAXVALUE() == null) {
            List<Expression> lessThanValues = visitPartitionValueList(ctx.partitionValueList());
            return new LessThanPartition(ctx.EXISTS() != null, partitionName, lessThanValues);
        } else {
            return new LessThanPartition(ctx.EXISTS() != null, partitionName,
                    ImmutableList.of(MaxValue.INSTANCE));
        }
    }

    @Override
    public PartitionDefinition visitFixedPartitionDef(FixedPartitionDefContext ctx) {
        String partitionName = ctx.partitionName.getText();
        List<Expression> lowerBounds = visitPartitionValueList(ctx.lower);
        List<Expression> upperBounds = visitPartitionValueList(ctx.upper);
        return new FixedRangePartition(ctx.EXISTS() != null, partitionName, lowerBounds, upperBounds);
    }

    @Override
    public PartitionDefinition visitStepPartitionDef(StepPartitionDefContext ctx) {
        List<Expression> fromExpression = visitPartitionValueList(ctx.from);
        List<Expression> toExpression = visitPartitionValueList(ctx.to);
        return new StepPartition(false, null, fromExpression, toExpression,
                Long.parseLong(ctx.unitsAmount.getText()), ctx.unit != null ? ctx.unit.getText() : null);
    }

    @Override
    public PartitionDefinition visitInPartitionDef(InPartitionDefContext ctx) {
        List<List<Expression>> values;
        if (ctx.constants == null) {
            values = ctx.partitionValueLists.stream().map(this::visitPartitionValueList)
                    .collect(Collectors.toList());
        } else {
            values = visitPartitionValueList(ctx.constants).stream().map(ImmutableList::of)
                    .collect(Collectors.toList());
        }
        return new InPartition(ctx.EXISTS() != null, ctx.partitionName.getText(), values);
    }

    @Override
    public List<Expression> visitPartitionValueList(PartitionValueListContext ctx) {
        return ctx.values.stream()
                .map(this::visitPartitionValueDef)
                .collect(Collectors.toList());
    }

    @Override
    public Expression visitPartitionValueDef(PartitionValueDefContext ctx) {
        if (ctx.INTEGER_VALUE() != null) {
            return Literal.of(ctx.INTEGER_VALUE().getText());
        } else if (ctx.STRING_LITERAL() != null) {
            return Literal.of(toStringValue(ctx.STRING_LITERAL().getText()));
        } else if (ctx.MAXVALUE() != null) {
            return MaxValue.INSTANCE;
        } else if (ctx.NULL() != null) {
            return Literal.of(null);
        }
        throw new AnalysisException("Unsupported partition value: " + ctx.getText());
    }

    @Override
    public List<RollupDefinition> visitRollupDefs(RollupDefsContext ctx) {
        return ctx.rollups.stream().map(this::visitRollupDef).collect(Collectors.toList());
    }

    @Override
    public RollupDefinition visitRollupDef(RollupDefContext ctx) {
        String rollupName = ctx.rollupName.getText();
        List<String> rollupCols = visitIdentifierList(ctx.rollupCols);
        List<String> dupKeys = ctx.dupKeys == null ? ImmutableList.of() : visitIdentifierList(ctx.dupKeys);
        Map<String, String> properties = ctx.properties == null ? Maps.newHashMap()
                : visitPropertyClause(ctx.properties);
        return new RollupDefinition(rollupName, rollupCols, dupKeys, properties);
    }

    private String toStringValue(String literal) {
        return literal.substring(1, literal.length() - 1);
    }

    /* ********************************************************************************************
     * Expression parsing
     * ******************************************************************************************** */

    /**
     * Create an expression from the given context. This method just passes the context on to the
     * visitor and only takes care of typing (We assume that the visitor returns an Expression here).
     */
    private Expression getExpression(ParserRuleContext ctx) {
        return typedVisit(ctx);
    }

    private LogicalPlan withExplain(LogicalPlan inputPlan, ExplainContext ctx) {
        if (ctx == null) {
            return inputPlan;
        }
        return ParserUtils.withOrigin(ctx, () -> {
            ExplainLevel explainLevel = ExplainLevel.NORMAL;

            if (ctx.planType() != null) {
                if (ctx.level == null || !ctx.level.getText().equalsIgnoreCase("plan")) {
                    throw new ParseException("Only explain plan can use plan type: " + ctx.planType().getText(), ctx);
                }
            }

            boolean showPlanProcess = false;
            if (ctx.level != null) {
                if (!ctx.level.getText().equalsIgnoreCase("plan")) {
                    explainLevel = ExplainLevel.valueOf(ctx.level.getText().toUpperCase(Locale.ROOT));
                } else {
                    explainLevel = parseExplainPlanType(ctx.planType());

                    if (ctx.PROCESS() != null) {
                        showPlanProcess = true;
                    }
                }
            }
            return new ExplainCommand(explainLevel, inputPlan, showPlanProcess);
        });
    }

    private LogicalPlan withOutFile(LogicalPlan plan, OutFileClauseContext ctx) {
        if (ctx == null) {
            return plan;
        }
        String format = "csv";
        if (ctx.format != null) {
            format = ctx.format.getText();
        }

        Map<String, String> properties = ImmutableMap.of();
        if (ctx.propertyClause() != null) {
            properties = visitPropertyClause(ctx.propertyClause());
        }
        Literal filePath = (Literal) visit(ctx.filePath);
        return new LogicalFileSink<>(filePath.getStringValue(), format, properties, ImmutableList.of(), plan);
    }

    private LogicalPlan withQueryOrganization(LogicalPlan inputPlan, QueryOrganizationContext ctx) {
        if (ctx == null) {
            return inputPlan;
        }
        Optional<SortClauseContext> sortClauseContext = Optional.ofNullable(ctx.sortClause());
        Optional<LimitClauseContext> limitClauseContext = Optional.ofNullable(ctx.limitClause());
        LogicalPlan sort = withSort(inputPlan, sortClauseContext);
        return withLimit(sort, limitClauseContext);
    }

    private LogicalPlan withSort(LogicalPlan input, Optional<SortClauseContext> sortCtx) {
        return input.optionalMap(sortCtx, () -> {
            List<OrderKey> orderKeys = visit(sortCtx.get().sortItem(), OrderKey.class);
            return new LogicalSort<>(orderKeys, input);
        });
    }

    private LogicalPlan withLimit(LogicalPlan input, Optional<LimitClauseContext> limitCtx) {
        return input.optionalMap(limitCtx, () -> {
            long limit = Long.parseLong(limitCtx.get().limit.getText());
            if (limit < 0) {
                throw new ParseException("Limit requires non-negative number", limitCtx.get());
            }
            long offset = 0;
            Token offsetToken = limitCtx.get().offset;
            if (offsetToken != null) {
                offset = Long.parseLong(offsetToken.getText());
            }
            return new LogicalLimit<>(limit, offset, LimitPhase.ORIGIN, input);
        });
    }

    /**
     * Add a regular (SELECT) query specification to a logical plan. The query specification
     * is the core of the logical plan, this is where sourcing (FROM clause), projection (SELECT),
     * aggregation (GROUP BY ... HAVING ...) and filtering (WHERE) takes place.
     *
     * <p>Note that query hints are ignored (both by the parser and the builder).
     */
    protected LogicalPlan withSelectQuerySpecification(
            ParserRuleContext ctx,
            LogicalPlan inputRelation,
            SelectClauseContext selectClause,
            Optional<WhereClauseContext> whereClause,
            Optional<AggClauseContext> aggClause,
            Optional<HavingClauseContext> havingClause,
            Optional<QualifyClauseContext> qualifyClause) {
        return ParserUtils.withOrigin(ctx, () -> {
            // from -> where -> group by -> having -> select
            LogicalPlan filter = withFilter(inputRelation, whereClause);
            SelectColumnClauseContext selectColumnCtx = selectClause.selectColumnClause();
            LogicalPlan aggregate = withAggregate(filter, selectColumnCtx, aggClause);
            boolean isDistinct = (selectClause.DISTINCT() != null);
            LogicalPlan selectPlan;
            if (!(aggregate instanceof Aggregate) && havingClause.isPresent()) {
                // create a project node for pattern match of ProjectToGlobalAggregate rule
                // then ProjectToGlobalAggregate rule can insert agg node as LogicalHaving node's child
                List<NamedExpression> projects = getNamedExpressions(selectColumnCtx.namedExpressionSeq());
                LogicalPlan project = new LogicalProject<>(projects, isDistinct, aggregate);
                selectPlan = new LogicalHaving<>(ExpressionUtils.extractConjunctionToSet(
                        getExpression((havingClause.get().booleanExpression()))), project);
            } else {
                LogicalPlan having = withHaving(aggregate, havingClause);
                selectPlan = withProjection(having, selectColumnCtx, aggClause, isDistinct);
            }
            // support qualify clause
            if (qualifyClause.isPresent()) {
                Expression qualifyExpr = getExpression(qualifyClause.get().booleanExpression());
                selectPlan = new LogicalQualify<>(Sets.newHashSet(qualifyExpr), selectPlan);
            }
            return selectPlan;
        });
    }

    /**
     * Join one more [[LogicalPlan]]s to the current logical plan.
     */
    private LogicalPlan withJoinRelations(LogicalPlan input, RelationContext ctx) {
        LogicalPlan last = input;
        for (JoinRelationContext join : ctx.joinRelation()) {
            JoinType joinType;
            if (join.joinType().CROSS() != null) {
                joinType = JoinType.CROSS_JOIN;
            } else if (join.joinType().FULL() != null) {
                joinType = JoinType.FULL_OUTER_JOIN;
            } else if (join.joinType().SEMI() != null) {
                if (join.joinType().LEFT() != null) {
                    joinType = JoinType.LEFT_SEMI_JOIN;
                } else {
                    joinType = JoinType.RIGHT_SEMI_JOIN;
                }
            } else if (join.joinType().ANTI() != null) {
                if (join.joinType().LEFT() != null) {
                    joinType = JoinType.LEFT_ANTI_JOIN;
                } else {
                    joinType = JoinType.RIGHT_ANTI_JOIN;
                }
            } else if (join.joinType().LEFT() != null) {
                joinType = JoinType.LEFT_OUTER_JOIN;
            } else if (join.joinType().RIGHT() != null) {
                joinType = JoinType.RIGHT_OUTER_JOIN;
            } else if (join.joinType().INNER() != null) {
                joinType = JoinType.INNER_JOIN;
            } else if (join.joinCriteria() != null) {
                joinType = JoinType.INNER_JOIN;
            } else {
                joinType = JoinType.CROSS_JOIN;
            }
            DistributeType distributeType = Optional.ofNullable(join.distributeType()).map(hintCtx -> {
                String hint = typedVisit(join.distributeType());
                if (DistributeType.JoinDistributeType.SHUFFLE.toString().equalsIgnoreCase(hint)) {
                    return DistributeType.SHUFFLE_RIGHT;
                } else if (DistributeType.JoinDistributeType.BROADCAST.toString().equalsIgnoreCase(hint)) {
                    return DistributeType.BROADCAST_RIGHT;
                } else {
                    throw new ParseException("Invalid join hint: " + hint, hintCtx);
                }
            }).orElse(DistributeType.NONE);
            DistributeHint distributeHint = new DistributeHint(distributeType);
            // TODO: natural join, lateral join, union join
            JoinCriteriaContext joinCriteria = join.joinCriteria();
            Optional<Expression> condition = Optional.empty();
            List<Expression> ids = null;
            if (joinCriteria != null) {
                if (join.joinType().CROSS() != null) {
                    throw new ParseException("Cross join can't be used with ON clause", joinCriteria);
                }
                if (joinCriteria.booleanExpression() != null) {
                    condition = Optional.ofNullable(getExpression(joinCriteria.booleanExpression()));
                } else if (joinCriteria.USING() != null) {
                    ids = visitIdentifierList(joinCriteria.identifierList())
                            .stream().map(UnboundSlot::quoted)
                            .collect(ImmutableList.toImmutableList());
                }
            } else {
                // keep same with original planner, allow cross/inner join
                if (!joinType.isInnerOrCrossJoin()) {
                    throw new ParseException("on mustn't be empty except for cross/inner join", join);
                }
            }
            if (ids == null) {
                last = new LogicalJoin<>(joinType, ExpressionUtils.EMPTY_CONDITION,
                        condition.map(ExpressionUtils::extractConjunction)
                                .orElse(ExpressionUtils.EMPTY_CONDITION),
                        distributeHint,
                        Optional.empty(),
                        last,
                        plan(join.relationPrimary()), null);
            } else {
                last = new UsingJoin<>(joinType, last,
                        plan(join.relationPrimary()), ImmutableList.of(), ids, distributeHint);

            }
            if (distributeHint.distributeType != DistributeType.NONE
                    && ConnectContext.get().getStatementContext() != null
                    && !ConnectContext.get().getStatementContext().getHints().contains(distributeHint)) {
                ConnectContext.get().getStatementContext().addHint(distributeHint);
            }
        }
        return last;
    }

    private List<List<String>> getTableList(List<MultipartIdentifierContext> ctx) {
        List<List<String>> tableList = new ArrayList<>();
        for (MultipartIdentifierContext tableCtx : ctx) {
            tableList.add(visitMultipartIdentifier(tableCtx));
        }
        return tableList;
    }

    private LogicalPlan withSelectHint(LogicalPlan logicalPlan, List<ParserRuleContext> hintContexts) {
        if (hintContexts.isEmpty()) {
            return logicalPlan;
        }
        ImmutableList.Builder<SelectHint> hints = ImmutableList.builder();
        for (ParserRuleContext hintContext : hintContexts) {
            SelectHintContext selectHintContext = (SelectHintContext) hintContext;
            for (HintStatementContext hintStatement : selectHintContext.hintStatements) {
                if (hintStatement.USE_MV() != null) {
                    hints.add(new SelectHintUseMv("USE_MV", getTableList(hintStatement.tableList), true));
                    continue;
                } else if (hintStatement.NO_USE_MV() != null) {
                    hints.add(new SelectHintUseMv("NO_USE_MV", getTableList(hintStatement.tableList), false));
                    continue;
                }
                String hintName = hintStatement.hintName.getText().toLowerCase(Locale.ROOT);
                switch (hintName) {
                    case "set_var":
                        Map<String, Optional<String>> parameters = Maps.newLinkedHashMap();
                        for (HintAssignmentContext kv : hintStatement.parameters) {
                            if (kv.key != null) {
                                String parameterName = visitIdentifierOrText(kv.key);
                                Optional<String> value = Optional.empty();
                                if (kv.constantValue != null) {
                                    Literal literal = (Literal) visit(kv.constantValue);
                                    value = Optional.ofNullable(literal.toLegacyLiteral().getStringValue());
                                } else if (kv.identifierValue != null) {
                                    // maybe we should throw exception when the identifierValue is quoted identifier
                                    value = Optional.ofNullable(kv.identifierValue.getText());
                                }
                                parameters.put(parameterName, value);
                            }
                        }
                        SelectHintSetVar setVar = new SelectHintSetVar(hintName, parameters);
                        setVar.setVarOnceInSql(ConnectContext.get().getStatementContext());
                        hints.add(setVar);
                        break;
                    case "leading":
                        List<String> leadingParameters = new ArrayList<>();
                        for (HintAssignmentContext kv : hintStatement.parameters) {
                            if (kv.key != null) {
                                String parameterName = visitIdentifierOrText(kv.key);
                                leadingParameters.add(parameterName);
                            }
                        }
                        hints.add(new SelectHintLeading(hintName, leadingParameters));
                        break;
                    case "ordered":
                        hints.add(new SelectHintOrdered(hintName));
                        break;
                    case "use_cbo_rule":
                        List<String> useRuleParameters = new ArrayList<>();
                        for (HintAssignmentContext kv : hintStatement.parameters) {
                            if (kv.key != null) {
                                String parameterName = visitIdentifierOrText(kv.key);
                                useRuleParameters.add(parameterName);
                            }
                        }
                        hints.add(new SelectHintUseCboRule(hintName, useRuleParameters, false));
                        break;
                    case "no_use_cbo_rule":
                        List<String> noUseRuleParameters = new ArrayList<>();
                        for (HintAssignmentContext kv : hintStatement.parameters) {
                            String parameterName = visitIdentifierOrText(kv.key);
                            if (kv.key != null) {
                                noUseRuleParameters.add(parameterName);
                            }
                        }
                        hints.add(new SelectHintUseCboRule(hintName, noUseRuleParameters, true));
                        break;
                    default:
                        break;
                }
            }
        }
        return new LogicalSelectHint<>(hints.build(), logicalPlan);
    }

    @Override
    public String visitBracketDistributeType(BracketDistributeTypeContext ctx) {
        return ctx.identifier().getText();
    }

    @Override
    public String visitCommentDistributeType(CommentDistributeTypeContext ctx) {
        return ctx.identifier().getText();
    }

    @Override
    public List<String> visitBracketRelationHint(BracketRelationHintContext ctx) {
        return ctx.identifier().stream()
                .map(RuleContext::getText)
                .collect(ImmutableList.toImmutableList());
    }

    @Override
    public Object visitCommentRelationHint(CommentRelationHintContext ctx) {
        return ctx.identifier().stream()
                .map(RuleContext::getText)
                .collect(ImmutableList.toImmutableList());
    }

    protected LogicalPlan withProjection(LogicalPlan input, SelectColumnClauseContext selectCtx,
                                         Optional<AggClauseContext> aggCtx, boolean isDistinct) {
        return ParserUtils.withOrigin(selectCtx, () -> {
            if (aggCtx.isPresent()) {
                if (isDistinct) {
                    return new LogicalProject<>(ImmutableList.of(new UnboundStar(ImmutableList.of())),
                            isDistinct, input);
                } else {
                    return input;
                }
            } else {
                List<NamedExpression> projects = getNamedExpressions(selectCtx.namedExpressionSeq());
                if (input instanceof OneRowRelation) {
                    if (projects.stream().anyMatch(project -> project instanceof UnboundStar)) {
                        throw new ParseException("SELECT * must have a FROM clause");
                    }
                }
                return new LogicalProject<>(projects, isDistinct, input);
            }
        });
    }

    private LogicalPlan withRelations(LogicalPlan inputPlan, List<RelationContext> relations) {
        if (relations == null) {
            return inputPlan;
        }
        LogicalPlan left = inputPlan;
        for (RelationContext relation : relations) {
            // build left deep join tree
            LogicalPlan right = withJoinRelations(visitRelation(relation), relation);
            left = (left == null) ? right :
                    new LogicalJoin<>(
                            JoinType.CROSS_JOIN,
                            ExpressionUtils.EMPTY_CONDITION,
                            ExpressionUtils.EMPTY_CONDITION,
                            new DistributeHint(DistributeType.NONE),
                            Optional.empty(),
                            left,
                            right, null);
            // TODO: pivot and lateral view
        }
        return left;
    }

    private LogicalPlan withFilter(LogicalPlan input, Optional<WhereClauseContext> whereCtx) {
        return input.optionalMap(whereCtx, () ->
            new LogicalFilter<>(ExpressionUtils.extractConjunctionToSet(
                    getExpression(whereCtx.get().booleanExpression())), input));
    }

    private LogicalPlan withAggregate(LogicalPlan input, SelectColumnClauseContext selectCtx,
                                      Optional<AggClauseContext> aggCtx) {
        return input.optionalMap(aggCtx, () -> {
            GroupingElementContext groupingElementContext = aggCtx.get().groupingElement();
            List<NamedExpression> namedExpressions = getNamedExpressions(selectCtx.namedExpressionSeq());
            if (groupingElementContext.GROUPING() != null) {
                ImmutableList.Builder<List<Expression>> groupingSets = ImmutableList.builder();
                for (GroupingSetContext groupingSetContext : groupingElementContext.groupingSet()) {
                    groupingSets.add(visit(groupingSetContext.expression(), Expression.class));
                }
                return new LogicalRepeat<>(groupingSets.build(), namedExpressions, input);
            } else if (groupingElementContext.CUBE() != null) {
                List<Expression> cubeExpressions = visit(groupingElementContext.expression(), Expression.class);
                List<List<Expression>> groupingSets = ExpressionUtils.cubeToGroupingSets(cubeExpressions);
                return new LogicalRepeat<>(groupingSets, namedExpressions, input);
            } else if (groupingElementContext.ROLLUP() != null) {
                List<Expression> rollupExpressions = visit(groupingElementContext.expression(), Expression.class);
                List<List<Expression>> groupingSets = ExpressionUtils.rollupToGroupingSets(rollupExpressions);
                return new LogicalRepeat<>(groupingSets, namedExpressions, input);
            } else {
                List<Expression> groupByExpressions = visit(groupingElementContext.expression(), Expression.class);
                return new LogicalAggregate<>(groupByExpressions, namedExpressions, input);
            }
        });
    }

    private LogicalPlan withHaving(LogicalPlan input, Optional<HavingClauseContext> havingCtx) {
        return input.optionalMap(havingCtx, () -> {
            if (!(input instanceof Aggregate)) {
                throw new ParseException("Having clause should be applied against an aggregation.", havingCtx.get());
            }
            return new LogicalHaving<>(ExpressionUtils.extractConjunctionToSet(
                    getExpression((havingCtx.get().booleanExpression()))), input);
        });
    }

    /**
     * match predicate type and generate different predicates.
     *
     * @param ctx PredicateContext
     * @param valueExpression valueExpression
     * @return Expression
     */
    private Expression withPredicate(Expression valueExpression, PredicateContext ctx) {
        return ParserUtils.withOrigin(ctx, () -> {
            Expression outExpression;
            switch (ctx.kind.getType()) {
                case DorisParser.BETWEEN:
                    Expression lower = getExpression(ctx.lower);
                    Expression upper = getExpression(ctx.upper);
                    if (lower.equals(upper)) {
                        outExpression = new EqualTo(valueExpression, lower);
                    } else {
                        outExpression = new And(
                                new GreaterThanEqual(valueExpression, getExpression(ctx.lower)),
                                new LessThanEqual(valueExpression, getExpression(ctx.upper))
                        );
                    }
                    break;
                case DorisParser.LIKE:
                    outExpression = new Like(
                        valueExpression,
                        getExpression(ctx.pattern)
                    );
                    break;
                case DorisParser.RLIKE:
                case DorisParser.REGEXP:
                    outExpression = new Regexp(
                        valueExpression,
                        getExpression(ctx.pattern)
                    );
                    break;
                case DorisParser.IN:
                    if (ctx.query() == null) {
                        outExpression = new InPredicate(
                                valueExpression,
                                withInList(ctx)
                        );
                    } else {
                        outExpression = new InSubquery(
                                valueExpression,
                                new ListQuery(typedVisit(ctx.query())),
                                ctx.NOT() != null
                        );
                    }
                    break;
                case DorisParser.NULL:
                    outExpression = new IsNull(valueExpression);
                    break;
                case DorisParser.TRUE:
                    outExpression = new Cast(valueExpression,
                            BooleanType.INSTANCE, true);
                    break;
                case DorisParser.FALSE:
                    outExpression = new Not(new Cast(valueExpression,
                            BooleanType.INSTANCE, true));
                    break;
                case DorisParser.MATCH:
                case DorisParser.MATCH_ANY:
                    outExpression = new MatchAny(
                        valueExpression,
                        getExpression(ctx.pattern)
                    );
                    break;
                case DorisParser.MATCH_ALL:
                    outExpression = new MatchAll(
                        valueExpression,
                        getExpression(ctx.pattern)
                    );
                    break;
                case DorisParser.MATCH_PHRASE:
                    outExpression = new MatchPhrase(
                        valueExpression,
                        getExpression(ctx.pattern)
                    );
                    break;
                case DorisParser.MATCH_PHRASE_PREFIX:
                    outExpression = new MatchPhrasePrefix(
                        valueExpression,
                        getExpression(ctx.pattern)
                    );
                    break;
                case DorisParser.MATCH_REGEXP:
                    outExpression = new MatchRegexp(
                        valueExpression,
                        getExpression(ctx.pattern)
                    );
                    break;
                case DorisParser.MATCH_PHRASE_EDGE:
                    outExpression = new MatchPhraseEdge(
                        valueExpression,
                        getExpression(ctx.pattern)
                    );
                    break;
                default:
                    throw new ParseException("Unsupported predicate type: " + ctx.kind.getText(), ctx);
            }
            return ctx.NOT() != null ? new Not(outExpression) : outExpression;
        });
    }

    private List<NamedExpression> getNamedExpressions(NamedExpressionSeqContext namedCtx) {
        return ParserUtils.withOrigin(namedCtx, () -> visit(namedCtx.namedExpression(), NamedExpression.class));
    }

    @Override
    public Expression visitSubqueryExpression(SubqueryExpressionContext subqueryExprCtx) {
        return ParserUtils.withOrigin(subqueryExprCtx, () -> new ScalarSubquery(typedVisit(subqueryExprCtx.query())));
    }

    @Override
    public Expression visitExist(ExistContext context) {
        return ParserUtils.withOrigin(context, () -> new Exists(typedVisit(context.query()), false));
    }

    @Override
    public Expression visitIsnull(IsnullContext context) {
        return ParserUtils.withOrigin(context, () -> new IsNull(typedVisit(context.valueExpression())));
    }

    @Override
    public Expression visitIs_not_null_pred(Is_not_null_predContext context) {
        return ParserUtils.withOrigin(context, () -> new Not(new IsNull(typedVisit(context.valueExpression()))));
    }

    public List<Expression> withInList(PredicateContext ctx) {
        return ctx.expression().stream().map(this::getExpression).collect(ImmutableList.toImmutableList());
    }

    @Override
    public Literal visitDecimalLiteral(DecimalLiteralContext ctx) {
        try {
            if (Config.enable_decimal_conversion) {
                return new DecimalV3Literal(new BigDecimal(ctx.getText()));
            } else {
                return new DecimalLiteral(new BigDecimal(ctx.getText()));
            }
        } catch (Exception e) {
            return new DoubleLiteral(Double.parseDouble(ctx.getText()));
        }
    }

    private String parsePropertyKey(PropertyKeyContext item) {
        if (item.constant() != null) {
            return parseConstant(item.constant());
        }
        return item.getText();
    }

    private String parsePropertyValue(PropertyValueContext item) {
        if (item.constant() != null) {
            return parseConstant(item.constant());
        }
        return item.getText();
    }

    private ExplainLevel parseExplainPlanType(PlanTypeContext planTypeContext) {
        if (planTypeContext == null || planTypeContext.ALL() != null) {
            return ExplainLevel.ALL_PLAN;
        }
        if (planTypeContext.PHYSICAL() != null || planTypeContext.OPTIMIZED() != null) {
            return ExplainLevel.OPTIMIZED_PLAN;
        }
        if (planTypeContext.REWRITTEN() != null || planTypeContext.LOGICAL() != null) {
            return ExplainLevel.REWRITTEN_PLAN;
        }
        if (planTypeContext.ANALYZED() != null) {
            return ExplainLevel.ANALYZED_PLAN;
        }
        if (planTypeContext.PARSED() != null) {
            return ExplainLevel.PARSED_PLAN;
        }
        if (planTypeContext.SHAPE() != null) {
            return ExplainLevel.SHAPE_PLAN;
        }
        if (planTypeContext.MEMO() != null) {
            return ExplainLevel.MEMO_PLAN;
        }
        if (planTypeContext.DISTRIBUTED() != null) {
            return ExplainLevel.DISTRIBUTED_PLAN;
        }
        return ExplainLevel.ALL_PLAN;
    }

    @Override
    public Pair<DataType, Boolean> visitDataTypeWithNullable(DataTypeWithNullableContext ctx) {
        return ParserUtils.withOrigin(ctx, () -> Pair.of(typedVisit(ctx.dataType()), ctx.NOT() == null));
    }

    @Override
    public DataType visitAggStateDataType(AggStateDataTypeContext ctx) {
        return ParserUtils.withOrigin(ctx, () -> {
            List<Pair<DataType, Boolean>> dataTypeWithNullables = ctx.dataTypes.stream()
                    .map(this::visitDataTypeWithNullable)
                    .collect(Collectors.toList());
            List<DataType> dataTypes = dataTypeWithNullables.stream()
                    .map(dt -> dt.first)
                    .collect(ImmutableList.toImmutableList());
            List<Boolean> nullables = dataTypeWithNullables.stream()
                    .map(dt -> dt.second)
                    .collect(ImmutableList.toImmutableList());
            String functionName = ctx.functionNameIdentifier().getText();
            if (!BuiltinAggregateFunctions.INSTANCE.aggFuncNames.contains(functionName)) {
                // TODO use function binder to check function exists
                throw new ParseException("Can not found function '" + functionName + "'", ctx);
            }
            return new AggStateType(functionName, dataTypes, nullables);
        });
    }

    @Override
    public DataType visitPrimitiveDataType(PrimitiveDataTypeContext ctx) {
        return ParserUtils.withOrigin(ctx, () -> {
            String dataType = ctx.primitiveColType().type.getText().toLowerCase(Locale.ROOT);
            if (dataType.equalsIgnoreCase("all")) {
                throw new NotSupportedException("Disable to create table with `ALL` type columns");
            }
            List<String> l = Lists.newArrayList(dataType);
            ctx.INTEGER_VALUE().stream().map(ParseTree::getText).forEach(l::add);
            return DataType.convertPrimitiveFromStrings(l);
        });
    }

    @Override
    public DataType visitComplexDataType(ComplexDataTypeContext ctx) {
        return ParserUtils.withOrigin(ctx, () -> {
            switch (ctx.complex.getType()) {
                case DorisParser.ARRAY:
                    return ArrayType.of(typedVisit(ctx.dataType(0)), true);
                case DorisParser.MAP:
                    return MapType.of(typedVisit(ctx.dataType(0)), typedVisit(ctx.dataType(1)));
                case DorisParser.STRUCT:
                    return new StructType(visitComplexColTypeList(ctx.complexColTypeList()));
                default:
                    throw new AnalysisException("do not support " + ctx.complex.getText() + " type for Nereids");
            }
        });
    }

    @Override
    public List<StructField> visitComplexColTypeList(ComplexColTypeListContext ctx) {
        return ctx.complexColType().stream().map(this::visitComplexColType).collect(ImmutableList.toImmutableList());
    }

    @Override
    public StructField visitComplexColType(ComplexColTypeContext ctx) {
        String comment;
        if (ctx.commentSpec() != null) {
            comment = ctx.commentSpec().STRING_LITERAL().getText();
            comment = LogicalPlanBuilderAssistant.escapeBackSlash(comment.substring(1, comment.length() - 1));
        } else {
            comment = "";
        }
        return new StructField(ctx.identifier().getText(), typedVisit(ctx.dataType()), true, comment);
    }

    private String parseConstant(ConstantContext context) {
        Object constant = visit(context);
        if (constant instanceof Literal && ((Literal) constant).isStringLikeLiteral()) {
            return ((Literal) constant).getStringValue();
        }
        return context.getText();
    }

    @Override
    public Object visitCollate(CollateContext ctx) {
        return visit(ctx.primaryExpression());
    }

    @Override
    public Object visitSample(SampleContext ctx) {
        long seek = ctx.seed == null ? -1L : Long.parseLong(ctx.seed.getText());
        DorisParser.SampleMethodContext sampleContext = ctx.sampleMethod();
        if (sampleContext instanceof SampleByPercentileContext) {
            SampleByPercentileContext sampleByPercentileContext = (SampleByPercentileContext) sampleContext;
            long percent = Long.parseLong(sampleByPercentileContext.INTEGER_VALUE().getText());
            return new TableSample(percent, true, seek);
        }
        SampleByRowsContext sampleByRowsContext = (SampleByRowsContext) sampleContext;
        long rows = Long.parseLong(sampleByRowsContext.INTEGER_VALUE().getText());
        return new TableSample(rows, false, seek);
    }

    @Override
    public Object visitCallProcedure(CallProcedureContext ctx) {
        List<String> nameParts = visitMultipartIdentifier(ctx.name);
        FuncNameInfo procedureName = new FuncNameInfo(nameParts);
        List<Expression> arguments = ctx.expression().stream()
                .<Expression>map(this::typedVisit)
                .collect(ImmutableList.toImmutableList());
        UnboundFunction unboundFunction = new UnboundFunction(procedureName.getDbName(), procedureName.getName(),
                true, arguments);
        return new CallCommand(unboundFunction, getOriginSql(ctx));
    }

    @Override
    public LogicalPlan visitCreateProcedure(CreateProcedureContext ctx) {
        List<String> nameParts = visitMultipartIdentifier(ctx.name);
        FuncNameInfo procedureName = new FuncNameInfo(nameParts);
        return ParserUtils.withOrigin(ctx, () -> {
            LogicalPlan createProcedurePlan;
            createProcedurePlan = new CreateProcedureCommand(procedureName, getOriginSql(ctx),
                    ctx.REPLACE() != null);
            return createProcedurePlan;
        });
    }

    @Override
    public LogicalPlan visitDropProcedure(DropProcedureContext ctx) {
        List<String> nameParts = visitMultipartIdentifier(ctx.name);
        FuncNameInfo procedureName = new FuncNameInfo(nameParts);
        return ParserUtils.withOrigin(ctx, () -> new DropProcedureCommand(procedureName, getOriginSql(ctx)));
    }

    @Override
    public LogicalPlan visitShowProcedureStatus(ShowProcedureStatusContext ctx) {
        Set<Expression> whereExpr = Collections.emptySet();
        if (ctx.whereClause() != null) {
            whereExpr = ExpressionUtils.extractConjunctionToSet(
                    getExpression(ctx.whereClause().booleanExpression()));
        }

        if (ctx.valueExpression() != null) {
            // parser allows only LIKE or WhereClause.
            // Mysql grammar: SHOW PROCEDURE STATUS [LIKE 'pattern' | WHERE expr]
            whereExpr = Sets.newHashSet(new Like(new UnboundSlot("ProcedureName"), getExpression(ctx.pattern)));
        }

        final Set<Expression> whereExprConst = whereExpr;
        return ParserUtils.withOrigin(ctx, () -> new ShowProcedureStatusCommand(whereExprConst));
    }

    @Override
    public LogicalPlan visitShowCreateProcedure(ShowCreateProcedureContext ctx) {
        List<String> nameParts = visitMultipartIdentifier(ctx.name);
        FuncNameInfo procedureName = new FuncNameInfo(nameParts);
        return ParserUtils.withOrigin(ctx, () -> new ShowCreateProcedureCommand(procedureName));
    }

    @Override
    public LogicalPlan visitCreateSqlBlockRule(CreateSqlBlockRuleContext ctx) {
        Map<String, String> properties = ctx.propertyClause() != null
                        ? Maps.newHashMap(visitPropertyClause(ctx.propertyClause())) : Maps.newHashMap();
        return new CreateSqlBlockRuleCommand(stripQuotes(ctx.name.getText()), ctx.EXISTS() != null, properties);
    }

    @Override
    public LogicalPlan visitAlterSqlBlockRule(AlterSqlBlockRuleContext ctx) {
        Map<String, String> properties = ctx.propertyClause() != null
                        ? Maps.newHashMap(visitPropertyClause(ctx.propertyClause())) : Maps.newHashMap();
        return new AlterSqlBlockRuleCommand(stripQuotes(ctx.name.getText()), properties);
    }

    @Override
    public LogicalPlan visitDropCatalogRecycleBin(DropCatalogRecycleBinContext ctx) {
        String idTypeStr = ctx.idType.getText().substring(1, ctx.idType.getText().length() - 1);
        IdType idType = IdType.fromString(idTypeStr);
        long id = Long.parseLong(ctx.id.getText());

        return ParserUtils.withOrigin(ctx, () -> new DropCatalogRecycleBinCommand(idType, id));
    }

    @Override
    public Object visitUnsupported(UnsupportedContext ctx) {
        return UnsupportedCommand.INSTANCE;
    }

    @Override
    public LogicalPlan visitSupportedUnsetStatement(SupportedUnsetStatementContext ctx) {
        if (ctx.DEFAULT() != null && ctx.STORAGE() != null && ctx.VAULT() != null) {
            return new UnsetDefaultStorageVaultCommand();
        }
        SetType type = SetType.DEFAULT;
        if (ctx.GLOBAL() != null) {
            type = SetType.GLOBAL;
        } else if (ctx.LOCAL() != null || ctx.SESSION() != null) {
            type = SetType.SESSION;
        }
        if (ctx.ALL() != null) {
            return new UnsetVariableCommand(type, true);
        } else if (ctx.identifier() != null) {
            return new UnsetVariableCommand(type, ctx.identifier().getText());
        }
        throw new AnalysisException("Should add 'ALL' or variable name");
    }

    @Override
    public LogicalPlan visitCreateTableLike(CreateTableLikeContext ctx) {
        List<String> nameParts = visitMultipartIdentifier(ctx.name);
        List<String> existedTableNameParts = visitMultipartIdentifier(ctx.existedTable);
        ArrayList<String> rollupNames = Lists.newArrayList();
        boolean withAllRollUp = false;
        if (ctx.WITH() != null && ctx.rollupNames != null) {
            rollupNames = new ArrayList<>(visitIdentifierList(ctx.rollupNames));
        } else if (ctx.WITH() != null && ctx.rollupNames == null) {
            withAllRollUp = true;
        }
        CreateTableLikeInfo info = new CreateTableLikeInfo(ctx.EXISTS() != null,
                new TableNameInfo(nameParts), new TableNameInfo(existedTableNameParts),
                rollupNames, withAllRollUp);
        return new CreateTableLikeCommand(info);
    }

    @Override
    public LogicalPlan visitShowAuthors(ShowAuthorsContext ctx) {
        return new ShowAuthorsCommand();
    }

    @Override
    public LogicalPlan visitShowEvents(ShowEventsContext ctx) {
        return new ShowEventsCommand();
    }

    @Override
    public LogicalPlan visitShowConfig(ShowConfigContext ctx) {
        ShowConfigCommand command;
        if (ctx.type.getText().equalsIgnoreCase(NodeType.FRONTEND.name())) {
            command = new ShowConfigCommand(NodeType.FRONTEND);
        } else {
            command = new ShowConfigCommand(NodeType.BACKEND);
        }
        if (ctx.LIKE() != null && ctx.pattern != null) {
            Like like = new Like(new UnboundSlot("ProcedureName"), getExpression(ctx.pattern));
            String pattern = ((Literal) like.child(1)).getStringValue();
            command.setPattern(pattern);
        }
        if (ctx.FROM() != null && ctx.backendId != null) {
            long backendId = Long.parseLong(ctx.backendId.getText());
            command.setBackendId(backendId);
        }
        return command;
    }

    @Override
    public SetOptionsCommand visitSetOptions(SetOptionsContext ctx) {
        List<SetVarOp> setVarOpList = new ArrayList<>(1);
        for (Object child : ctx.children) {
            if (child instanceof RuleNode) {
                setVarOpList.add(typedVisit((RuleNode) child));
            }
        }
        return new SetOptionsCommand(setVarOpList);
    }

    @Override
    public SetVarOp visitSetSystemVariable(SetSystemVariableContext ctx) {
        SetType type = SetType.DEFAULT;
        if (ctx.GLOBAL() != null) {
            type = SetType.GLOBAL;
        } else if (ctx.LOCAL() != null || ctx.SESSION() != null) {
            type = SetType.SESSION;
        }
        String name = stripQuotes(ctx.identifier().getText());
        Expression expression = ctx.expression() != null ? typedVisit(ctx.expression()) : null;
        return new SetSessionVarOp(type, name, expression);
    }

    @Override
    public SetVarOp visitSetVariableWithType(SetVariableWithTypeContext ctx) {
        SetType type = SetType.DEFAULT;
        if (ctx.GLOBAL() != null) {
            type = SetType.GLOBAL;
        } else if (ctx.LOCAL() != null || ctx.SESSION() != null) {
            type = SetType.SESSION;
        }
        String name = stripQuotes(ctx.identifier().getText());
        Expression expression = ctx.expression() != null ? typedVisit(ctx.expression()) : null;
        return new SetSessionVarOp(type, name, expression);
    }

    @Override
    public SetVarOp visitSetPassword(SetPasswordContext ctx) {
        String user;
        String host;
        boolean isDomain;
        String passwordText;
        UserIdentity userIdentity = null;
        if (ctx.userIdentify() != null) {
            user = stripQuotes(ctx.userIdentify().user.getText());
            host = ctx.userIdentify().host != null ? stripQuotes(ctx.userIdentify().host.getText()) : "%";
            isDomain = ctx.userIdentify().ATSIGN() != null;
            userIdentity = new UserIdentity(user, host, isDomain);
        }
        passwordText = stripQuotes(ctx.STRING_LITERAL().getText());
        return new SetPassVarOp(userIdentity, new PassVar(passwordText, ctx.isPlain != null));
    }

    @Override
    public SetVarOp visitSetNames(SetNamesContext ctx) {
        return new SetNamesVarOp();
    }

    @Override
    public SetVarOp visitSetCharset(SetCharsetContext ctx) {
        String charset = ctx.charsetName != null ? stripQuotes(ctx.charsetName.getText()) : null;
        return new SetCharsetAndCollateVarOp(charset);
    }

    @Override
    public SetVarOp visitSetCollate(SetCollateContext ctx) {
        String charset = ctx.charsetName != null ? stripQuotes(ctx.charsetName.getText()) : null;
        String collate = ctx.collateName != null ? stripQuotes(ctx.collateName.getText()) : null;
        return new SetCharsetAndCollateVarOp(charset, collate);
    }

    @Override
    public SetVarOp visitSetLdapAdminPassword(SetLdapAdminPasswordContext ctx) {
        String passwordText = stripQuotes(ctx.STRING_LITERAL().getText());
        boolean isPlain = ctx.PASSWORD() != null;
        return new SetLdapPassVarOp(new PassVar(passwordText, isPlain));
    }

    @Override
    public SetVarOp visitSetUserVariable(SetUserVariableContext ctx) {
        String name = stripQuotes(ctx.identifier().getText());
        Expression expression = typedVisit(ctx.expression());
        return new SetUserDefinedVarOp(name, expression);
    }

    @Override
    public SetTransactionCommand visitSetTransaction(SetTransactionContext ctx) {
        return new SetTransactionCommand();
    }

    @Override
    public SetUserPropertiesCommand visitSetUserProperties(SetUserPropertiesContext ctx) {
        String user = ctx.user != null ? stripQuotes(ctx.user.getText()) : null;
        Map<String, String> userPropertiesMap = visitPropertyItemList(ctx.propertyItemList());
        List<SetUserPropertyVarOp> setUserPropertyVarOpList = new ArrayList<>(userPropertiesMap.size());
        for (Map.Entry<String, String> entry : userPropertiesMap.entrySet()) {
            setUserPropertyVarOpList.add(new SetUserPropertyVarOp(user, entry.getKey(), entry.getValue()));
        }
        return new SetUserPropertiesCommand(user, setUserPropertyVarOpList);
    }

    @Override
    public SetDefaultStorageVaultCommand visitSetDefaultStorageVault(SetDefaultStorageVaultContext ctx) {
        return new SetDefaultStorageVaultCommand(stripQuotes(ctx.identifier().getText()));
    }

    @Override
    public Object visitRefreshCatalog(RefreshCatalogContext ctx) {
        if (ctx.name != null) {
            String catalogName = ctx.name.getText();
            Map<String, String> properties = ctx.propertyClause() != null
                    ? Maps.newHashMap(visitPropertyClause(ctx.propertyClause())) : Maps.newHashMap();
            return new RefreshCatalogCommand(catalogName, properties);
        }
        throw new AnalysisException("catalog name can not be null");
    }

    @Override
    public RefreshDatabaseCommand visitRefreshDatabase(RefreshDatabaseContext ctx) {
        Map<String, String> properties = visitPropertyClause(ctx.propertyClause()) == null ? Maps.newHashMap()
                : visitPropertyClause(ctx.propertyClause());
        List<String> parts = visitMultipartIdentifier(ctx.name);
        int size = parts.size();
        if (size == 0) {
            throw new ParseException("database name can't be empty");
        }
        String dbName = parts.get(size - 1);

        // [db].
        if (size == 1) {
            return new RefreshDatabaseCommand(dbName, properties);
        } else if (parts.size() == 2) {  // [ctl,db].
            return new RefreshDatabaseCommand(parts.get(0), dbName, properties);
        }
        throw new ParseException("Only one dot can be in the name: " + String.join(".", parts));
    }

    @Override
    public Object visitRefreshTable(RefreshTableContext ctx) {
        List<String> parts = visitMultipartIdentifier(ctx.name);
        int size = parts.size();
        if (size == 0) {
            throw new ParseException("table name can't be empty");
        } else if (size <= 3) {
            return new RefreshTableCommand(new TableNameInfo(parts));
        }
        throw new ParseException("Only one or two dot can be in the name: " + String.join(".", parts));
    }

    @Override
    public LogicalPlan visitShowCreateRepository(ShowCreateRepositoryContext ctx) {
        return new ShowCreateRepositoryCommand(ctx.identifier().getText());
    }

    public LogicalPlan visitShowLastInsert(ShowLastInsertContext ctx) {
        return new ShowLastInsertCommand();
    }

    @Override
    public LogicalPlan visitShowLoadProfile(ShowLoadProfileContext ctx) {
        String loadIdPath = "/"; // default load id path
        if (ctx.loadIdPath != null) {
            loadIdPath = stripQuotes(ctx.loadIdPath.getText());
        }

        long limit = 20;
        if (ctx.limitClause() != null) {
            limit = Long.parseLong(ctx.limitClause().limit.getText());
            if (limit < 0) {
                throw new ParseException("Limit requires non-negative number, got " + String.valueOf(limit));
            }
        }
        return new ShowLoadProfileCommand(loadIdPath, limit);
    }

    @Override
    public LogicalPlan visitShowDataTypes(ShowDataTypesContext ctx) {
        return new ShowDataTypesCommand();
    }

    @Override
    public LogicalPlan visitShowGrants(ShowGrantsContext ctx) {
        boolean all = (ctx.ALL() != null) ? true : false;
        return new ShowGrantsCommand(null, all);
    }

    @Override
    public LogicalPlan visitShowGrantsForUser(ShowGrantsForUserContext ctx) {
        UserIdentity userIdent = visitUserIdentify(ctx.userIdentify());
        return new ShowGrantsCommand(userIdent, false);
    }

    @Override
    public LogicalPlan visitShowPartitionId(ShowPartitionIdContext ctx) {
        long partitionId = -1;
        if (ctx.partitionId != null) {
            partitionId = Long.parseLong(ctx.partitionId.getText());
        }
        return new ShowPartitionIdCommand(partitionId);
    }

    // @Override
    // public Object visitAlterTable(AlterTableContext ctx) {
    //     return UnsupportedCommand.INSTANCE;
    // }

    @Override
    public AlterTableCommand visitAlterTable(AlterTableContext ctx) {
        TableNameInfo tableNameInfo = new TableNameInfo(visitMultipartIdentifier(ctx.tableName));
        List<AlterTableOp> alterTableOps = new ArrayList<>();
        for (Object child : ctx.children) {
            if (child instanceof AlterTableClauseContext) {
                alterTableOps.add(typedVisit((AlterTableClauseContext) child));
            }
        }
        return new AlterTableCommand(tableNameInfo, alterTableOps);
    }

    @Override
    public AlterTableCommand visitAlterTableAddRollup(AlterTableAddRollupContext ctx) {
        TableNameInfo tableNameInfo = new TableNameInfo(visitMultipartIdentifier(ctx.tableName));
        List<AlterTableOp> alterTableOps = new ArrayList<>();
        for (Object child : ctx.children) {
            if (child instanceof AddRollupClauseContext) {
                alterTableOps.add(typedVisit((AddRollupClauseContext) child));
            }
        }
        return new AlterTableCommand(tableNameInfo, alterTableOps);
    }

    @Override
    public AlterTableCommand visitAlterTableDropRollup(AlterTableDropRollupContext ctx) {
        TableNameInfo tableNameInfo = new TableNameInfo(visitMultipartIdentifier(ctx.tableName));
        List<AlterTableOp> alterTableOps = new ArrayList<>();
        for (Object child : ctx.children) {
            if (child instanceof DropRollupClauseContext) {
                alterTableOps.add(typedVisit((DropRollupClauseContext) child));
            }
        }
        return new AlterTableCommand(tableNameInfo, alterTableOps);
    }

    @Override
    public AlterTableCommand visitAlterTableProperties(DorisParser.AlterTablePropertiesContext ctx) {
        TableNameInfo tableNameInfo = new TableNameInfo(visitMultipartIdentifier(ctx.name));
        List<AlterTableOp> alterTableOps = new ArrayList<>();
        Map<String, String> properties = ctx.propertyItemList() != null
                ? Maps.newHashMap(visitPropertyItemList(ctx.propertyItemList()))
                : Maps.newHashMap();
        alterTableOps.add(new ModifyTablePropertiesOp(properties));
        return new AlterTableCommand(tableNameInfo, alterTableOps);
    }

    @Override
    public AlterTableOp visitAddColumnClause(AddColumnClauseContext ctx) {
        ColumnDefinition columnDefinition = visitColumnDef(ctx.columnDef());
        ColumnPosition columnPosition = null;
        if (ctx.columnPosition() != null) {
            if (ctx.columnPosition().FIRST() != null) {
                columnPosition = ColumnPosition.FIRST;
            } else {
                columnPosition = new ColumnPosition(ctx.columnPosition().position.getText());
            }
        }
        String rollupName = ctx.toRollup() != null ? ctx.toRollup().rollup.getText() : null;
        Map<String, String> properties = ctx.properties != null
                ? Maps.newHashMap(visitPropertyClause(ctx.properties))
                : Maps.newHashMap();
        return new AddColumnOp(columnDefinition, columnPosition, rollupName, properties);
    }

    @Override
    public AlterTableOp visitAddColumnsClause(AddColumnsClauseContext ctx) {
        List<ColumnDefinition> columnDefinitions = visitColumnDefs(ctx.columnDefs());
        String rollupName = ctx.toRollup() != null ? ctx.toRollup().rollup.getText() : null;
        Map<String, String> properties = ctx.properties != null
                ? Maps.newHashMap(visitPropertyClause(ctx.properties))
                : Maps.newHashMap();
        return new AddColumnsOp(columnDefinitions, rollupName, properties);
    }

    @Override
    public AlterTableOp visitDropColumnClause(DropColumnClauseContext ctx) {
        String columnName = ctx.name.getText();
        String rollupName = ctx.fromRollup() != null ? ctx.fromRollup().rollup.getText() : null;
        Map<String, String> properties = ctx.properties != null
                ? Maps.newHashMap(visitPropertyClause(ctx.properties))
                : Maps.newHashMap();
        return new DropColumnOp(columnName, rollupName, properties);
    }

    @Override
    public AlterTableOp visitModifyColumnClause(ModifyColumnClauseContext ctx) {
        ColumnDefinition columnDefinition = visitColumnDef(ctx.columnDef());
        ColumnPosition columnPosition = null;
        if (ctx.columnPosition() != null) {
            if (ctx.columnPosition().FIRST() != null) {
                columnPosition = ColumnPosition.FIRST;
            } else {
                columnPosition = new ColumnPosition(ctx.columnPosition().position.getText());
            }
        }
        String rollupName = ctx.fromRollup() != null ? ctx.fromRollup().rollup.getText() : null;
        Map<String, String> properties = ctx.properties != null
                ? Maps.newHashMap(visitPropertyClause(ctx.properties))
                : Maps.newHashMap();
        return new ModifyColumnOp(columnDefinition, columnPosition, rollupName, properties);
    }

    @Override
    public AlterTableOp visitReorderColumnsClause(ReorderColumnsClauseContext ctx) {
        List<String> columnsByPos = visitIdentifierList(ctx.identifierList());
        String rollupName = ctx.fromRollup() != null ? ctx.fromRollup().rollup.getText() : null;
        Map<String, String> properties = ctx.properties != null
                ? Maps.newHashMap(visitPropertyClause(ctx.properties))
                : Maps.newHashMap();
        return new ReorderColumnsOp(columnsByPos, rollupName, properties);
    }

    @Override
    public AlterTableOp visitAddPartitionClause(AddPartitionClauseContext ctx) {
        boolean isTempPartition = ctx.TEMPORARY() != null;
        PartitionDefinition partitionDefinition = visitPartitionDef(ctx.partitionDef());
        DistributionDescriptor desc = null;
        int bucketNum = FeConstants.default_bucket_num;
        if (ctx.INTEGER_VALUE() != null) {
            bucketNum = Integer.parseInt(ctx.INTEGER_VALUE().getText());
        }
        if (ctx.HASH() != null) {
            desc = new DistributionDescriptor(true, ctx.autoBucket != null, bucketNum,
                    visitIdentifierList(ctx.hashKeys));
        } else if (ctx.RANDOM() != null) {
            desc = new DistributionDescriptor(false, ctx.autoBucket != null, bucketNum, null);
        }
        Map<String, String> properties = ctx.properties != null
                ? Maps.newHashMap(visitPropertyClause(ctx.properties))
                : Maps.newHashMap();
        return new AddPartitionOp(partitionDefinition, desc, properties, isTempPartition);
    }

    @Override
    public AlterTableOp visitDropPartitionClause(DropPartitionClauseContext ctx) {
        boolean isTempPartition = ctx.TEMPORARY() != null;
        boolean ifExists = ctx.IF() != null;
        boolean forceDrop = ctx.FORCE() != null;
        String partitionName = ctx.partitionName.getText();
        return ctx.indexName != null
                ? new DropPartitionFromIndexOp(ifExists, partitionName, isTempPartition, forceDrop,
                        ctx.indexName.getText())
                : new DropPartitionOp(ifExists, partitionName, isTempPartition, forceDrop);
    }

    @Override
    public AlterTableOp visitModifyPartitionClause(ModifyPartitionClauseContext ctx) {
        boolean isTempPartition = ctx.TEMPORARY() != null;
        Map<String, String> properties = visitPropertyItemList(ctx.partitionProperties);
        if (ctx.ASTERISK() != null) {
            return ModifyPartitionOp.createStarClause(properties, isTempPartition);
        } else {
            List<String> partitions;
            if (ctx.partitionNames != null) {
                partitions = visitIdentifierList(ctx.partitionNames);
            } else {
                partitions = new ArrayList<>();
                partitions.add(ctx.partitionName.getText());
            }
            return new ModifyPartitionOp(partitions, properties, isTempPartition);
        }
    }

    @Override
    public AlterTableOp visitReplacePartitionClause(ReplacePartitionClauseContext ctx) {
        boolean forceReplace = ctx.FORCE() != null;
        PartitionNamesInfo partitionNames = null;
        PartitionNamesInfo tempPartitionNames = null;
        if (ctx.partitions != null) {
            Pair<Boolean, List<String>> partitionSpec = visitPartitionSpec(ctx.partitions);
            partitionNames = new PartitionNamesInfo(partitionSpec.first, partitionSpec.second);
        }
        if (ctx.tempPartitions != null) {
            Pair<Boolean, List<String>> partitionSpec = visitPartitionSpec(ctx.tempPartitions);
            tempPartitionNames = new PartitionNamesInfo(partitionSpec.first, partitionSpec.second);
        }

        Map<String, String> properties = ctx.properties != null ? new HashMap<>(visitPropertyClause(ctx.properties))
                : Maps.newHashMap();
        return new ReplacePartitionOp(partitionNames, tempPartitionNames, forceReplace, properties);
    }

    @Override
    public AlterTableOp visitReplaceTableClause(ReplaceTableClauseContext ctx) {
        String tableName = ctx.name.getText();
        Map<String, String> properties = ctx.properties != null
                ? Maps.newHashMap(visitPropertyClause(ctx.properties))
                : Maps.newHashMap();
        return new ReplaceTableOp(tableName, properties, ctx.FORCE() != null);
    }

    @Override
    public AlterTableOp visitRenameClause(RenameClauseContext ctx) {
        return new RenameTableOp(ctx.newName.getText());
    }

    @Override
    public AlterTableOp visitRenameRollupClause(RenameRollupClauseContext ctx) {
        return new RenameRollupOp(ctx.name.getText(), ctx.newName.getText());
    }

    @Override
    public AlterTableOp visitRenamePartitionClause(RenamePartitionClauseContext ctx) {
        return new RenamePartitionOp(ctx.name.getText(), ctx.newName.getText());
    }

    @Override
    public AlterTableOp visitRenameColumnClause(RenameColumnClauseContext ctx) {
        return new RenameColumnOp(ctx.name.getText(), ctx.newName.getText());
    }

    @Override
    public AlterTableOp visitAddIndexClause(AddIndexClauseContext ctx) {
        IndexDefinition indexDefinition = visitIndexDef(ctx.indexDef());
        return new CreateIndexOp(null, indexDefinition, true);
    }

    @Override
    public AlterTableOp visitDropIndexClause(DropIndexClauseContext ctx) {
        return new DropIndexOp(ctx.name.getText(), ctx.EXISTS() != null, null, true);
    }

    @Override
    public AlterTableOp visitEnableFeatureClause(EnableFeatureClauseContext ctx) {
        String featureName = stripQuotes(ctx.STRING_LITERAL().getText());
        Map<String, String> properties = ctx.properties != null
                ? Maps.newHashMap(visitPropertyClause(ctx.properties))
                : Maps.newHashMap();
        return new EnableFeatureOp(featureName, properties);
    }

    @Override
    public AlterTableOp visitModifyDistributionClause(ModifyDistributionClauseContext ctx) {
        int bucketNum = FeConstants.default_bucket_num;
        if (ctx.INTEGER_VALUE() != null) {
            bucketNum = Integer.parseInt(ctx.INTEGER_VALUE().getText());
        }
        DistributionDescriptor desc;
        if (ctx.HASH() != null) {
            desc = new DistributionDescriptor(true, ctx.AUTO() != null, bucketNum,
                    visitIdentifierList(ctx.hashKeys));
        } else if (ctx.RANDOM() != null) {
            desc = new DistributionDescriptor(false, ctx.AUTO() != null, bucketNum, null);
        } else {
            throw new ParseException("distribution can't be empty", ctx);
        }
        return new ModifyDistributionOp(desc);
    }

    @Override
    public AlterTableOp visitModifyTableCommentClause(ModifyTableCommentClauseContext ctx) {
        return new ModifyTableCommentOp(stripQuotes(ctx.STRING_LITERAL().getText()));
    }

    @Override
    public AlterTableOp visitModifyColumnCommentClause(ModifyColumnCommentClauseContext ctx) {
        String columnName = ctx.name.getText();
        String comment = stripQuotes(ctx.STRING_LITERAL().getText());
        return new ModifyColumnCommentOp(columnName, comment);
    }

    @Override
    public AlterTableOp visitModifyEngineClause(ModifyEngineClauseContext ctx) {
        String engineName = ctx.name.getText();
        Map<String, String> properties = ctx.properties != null
                ? Maps.newHashMap(visitPropertyClause(ctx.properties))
                : Maps.newHashMap();
        return new ModifyEngineOp(engineName, properties);
    }

    @Override
    public AlterTableOp visitAlterMultiPartitionClause(AlterMultiPartitionClauseContext ctx) {
        boolean isTempPartition = ctx.TEMPORARY() != null;
        List<Expression> from = visitPartitionValueList(ctx.from);
        List<Expression> to = visitPartitionValueList(ctx.to);
        int num = Integer.parseInt(ctx.INTEGER_VALUE().getText());
        String unitString = ctx.unit != null ? ctx.unit.getText() : null;
        Map<String, String> properties = ctx.properties != null
                ? Maps.newHashMap(visitPropertyClause(ctx.properties))
                : Maps.newHashMap();
        return new AlterMultiPartitionOp(from, to, num, unitString, properties, isTempPartition);
    }

    @Override
    public AlterTableOp visitAddRollupClause(DorisParser.AddRollupClauseContext ctx) {
        String rollupName = ctx.rollupName.getText();
        List<String> columnNames = visitIdentifierList(ctx.columns);
        List<String> dupKeys = ctx.dupKeys != null ? visitIdentifierList(ctx.dupKeys) : null;
        String baseRollupName = ctx.fromRollup() != null ? ctx.fromRollup().rollup.getText() : null;
        Map<String, String> properties = ctx.properties != null
                ? Maps.newHashMap(visitPropertyClause(ctx.properties))
                : Maps.newHashMap();
        return new AddRollupOp(rollupName, columnNames, dupKeys, baseRollupName, properties);
    }

    @Override
    public AlterTableOp visitDropRollupClause(DorisParser.DropRollupClauseContext ctx) {
        String rollupName = ctx.rollupName.getText();
        Map<String, String> properties = ctx.properties != null
                ? Maps.newHashMap(visitPropertyClause(ctx.properties))
                : Maps.newHashMap();
        return new DropRollupOp(rollupName, properties);
    }

    @Override
    public LogicalPlan visitShowVariables(ShowVariablesContext ctx) {
        SetType type = SetType.DEFAULT;
        if (ctx.GLOBAL() != null) {
            type = SetType.GLOBAL;
        } else if (ctx.LOCAL() != null || ctx.SESSION() != null) {
            type = SetType.SESSION;
        }
        if (ctx.wildWhere() != null) {
            if (ctx.wildWhere().LIKE() != null) {
                return new ShowVariablesCommand(type, stripQuotes(ctx.wildWhere().STRING_LITERAL().getText()));
            } else {
                StringBuilder sb = new StringBuilder();
                sb.append("SELECT `VARIABLE_NAME` AS `Variable_name`, `VARIABLE_VALUE` AS `Value` FROM ");
                sb.append("`").append(InternalCatalog.INTERNAL_CATALOG_NAME).append("`");
                sb.append(".");
                sb.append("`").append(InfoSchemaDb.DATABASE_NAME).append("`");
                sb.append(".");
                if (type == SetType.GLOBAL) {
                    sb.append("`global_variables` ");
                } else {
                    sb.append("`session_variables` ");
                }
                sb.append(getOriginSql(ctx.wildWhere()));
                return new NereidsParser().parseSingle(sb.toString());
            }
        } else {
            return new ShowVariablesCommand(type, null);
        }
    }

    private Expression getWildWhere(DorisParser.WildWhereContext ctx) {
        if (ctx.LIKE() != null) {
            String pattern = stripQuotes(ctx.STRING_LITERAL().getText());
            return new Like(new UnboundSlot("ProcedureName"), new StringLiteral(pattern));
        } else if (ctx.WHERE() != null) {
            return getExpression(ctx.expression());
        } else {
            throw new AnalysisException("Wild where should contain like or where " + ctx.getText());
        }
    }

    @Override
    public ShowViewCommand visitShowView(ShowViewContext ctx) {
        List<String> tableNameParts = visitMultipartIdentifier(ctx.tableName);
        String databaseName = null;
        if (ctx.database != null) {
            databaseName = stripQuotes(ctx.database.getText());
        }
        return new ShowViewCommand(databaseName, new TableNameInfo(tableNameParts));
    }

    @Override
    public LogicalPlan visitShowBackends(ShowBackendsContext ctx) {
        return new ShowBackendsCommand();
    }

    @Override
    public LogicalPlan visitShowPlugins(ShowPluginsContext ctx) {
        return new ShowPluginsCommand();
    }

    @Override
    public LogicalPlan visitShowSmallFiles(ShowSmallFilesContext ctx) {
        String dbName = null;
        if (ctx.database != null) {
            List<String> nameParts = visitMultipartIdentifier(ctx.database);
            dbName = nameParts.get(0); // only one entry possible
        }
        return new ShowSmallFilesCommand(dbName);
    }

    @Override
    public LogicalPlan visitShowSqlBlockRule(ShowSqlBlockRuleContext ctx) {
        String ruleName = null;
        if (ctx.ruleName != null) {
            ruleName = ctx.ruleName.getText();
        }
        return new ShowSqlBlockRuleCommand(ruleName);
    }

    @Override
    public LogicalPlan visitShowTriggers(ShowTriggersContext ctx) {
        return new ShowTriggersCommand();
    }

    @Override
    public LogicalPlan visitShowTrash(ShowTrashContext ctx) {
        if (ctx.ON() != null) {
            String backend = stripQuotes(ctx.STRING_LITERAL().getText());
            new ShowTrashCommand(backend);
        } else {
            return new ShowTrashCommand();
        }
        return new ShowTrashCommand();
    }

    @Override
    public LogicalPlan visitAdminCleanTrash(DorisParser.AdminCleanTrashContext ctx) {
        if (ctx.ON() != null) {
            List<String> backendsQuery = Lists.newArrayList();
            ctx.backends.forEach(backend -> backendsQuery.add(stripQuotes(backend.getText())));
            return new AdminCleanTrashCommand(backendsQuery);
        }
        return new AdminCleanTrashCommand();
    }

    @Override
    public LogicalPlan visitAdminShowReplicaStatus(AdminShowReplicaStatusContext ctx) {
        Expression where = null;
        if (ctx.WHERE() != null) {
            StringLiteral left = new StringLiteral(stripQuotes(ctx.STATUS().toString()));
            StringLiteral right = new StringLiteral(stripQuotes(ctx.STRING_LITERAL().getText()));
            if (ctx.NEQ() != null) {
                where = new Not(new EqualTo(left, right));
            } else {
                where = new EqualTo(left, right);
            }
        }
        TableRefInfo tableRefInfo = visitBaseTableRefContext(ctx.baseTableRef());
        return new AdminShowReplicaStatusCommand(tableRefInfo, where);
    }

    @Override
    public LogicalPlan visitShowRepositories(ShowRepositoriesContext ctx) {
        return new ShowRepositoriesCommand();
    }

    @Override
    public LogicalPlan visitShowRoles(ShowRolesContext ctx) {
        return new ShowRolesCommand();
    }

    @Override
    public LogicalPlan visitShowProc(ShowProcContext ctx) {
        String path = stripQuotes(ctx.path.getText());
        return new ShowProcCommand(path);
    }

    private TableScanParams visitOptScanParamsContex(OptScanParamsContext ctx) {
        if (ctx != null) {
            Map<String, String> map = visitPropertyItemList(ctx.properties);
            return new TableScanParams(ctx.funcName.getText(), map);
        }
        return null;
    }

    private TableSnapshot visitTableSnapshotContext(TableSnapshotContext ctx) {
        if (ctx != null) {
            if (ctx.TIME() != null) {
                return new TableSnapshot(stripQuotes(ctx.time.getText()));
            } else {
                return new TableSnapshot(Long.parseLong(ctx.version.getText()));
            }
        }
        return null;
    }

    private List<String> visitRelationHintContext(RelationHintContext ctx) {
        final List<String> relationHints;
        if (ctx != null) {
            relationHints = typedVisit(ctx);
        } else {
            relationHints = ImmutableList.of();
        }
        return relationHints;
    }

    private PartitionNamesInfo visitSpecifiedPartitionContext(SpecifiedPartitionContext ctx) {
        if (ctx != null) {
            List<String> partitions = new ArrayList<>();
            boolean isTempPart = ctx.TEMPORARY() != null;
            if (ctx.identifier() != null) {
                partitions.add(ctx.identifier().getText());
            } else {
                partitions.addAll(visitIdentifierList(ctx.identifierList()));
            }
            return new PartitionNamesInfo(isTempPart, partitions);
        }
        return null;
    }

    private List<Long> visitTabletListContext(TabletListContext ctx) {
        List<Long> tabletIdList = new ArrayList<>();
        if (ctx != null && ctx.tabletIdList != null) {
            ctx.tabletIdList.stream().forEach(tabletToken -> {
                tabletIdList.add(Long.parseLong(tabletToken.getText()));
            });
        }
        return tabletIdList;
    }

    private TableRefInfo visitBaseTableRefContext(BaseTableRefContext ctx) {
        List<String> nameParts = visitMultipartIdentifier(ctx.multipartIdentifier());
        TableScanParams scanParams = visitOptScanParamsContex(ctx.optScanParams());
        TableSnapshot tableSnapShot = visitTableSnapshotContext(ctx.tableSnapshot());
        PartitionNamesInfo partitionNameInfo = visitSpecifiedPartitionContext(ctx.specifiedPartition());
        List<Long> tabletIdList = visitTabletListContext(ctx.tabletList());

        String tableAlias = null;
        if (ctx.tableAlias().strictIdentifier() != null) {
            tableAlias = ctx.tableAlias().getText();
        }
        TableSample tableSample = ctx.sample() == null ? null : (TableSample) visit(ctx.sample());
        List<String> hints = visitRelationHintContext(ctx.relationHint());
        return new TableRefInfo(new TableNameInfo(nameParts), scanParams, tableSnapShot, partitionNameInfo,
                                    tabletIdList, tableAlias, tableSample, hints);
    }

    @Override
    public LogicalPlan visitShowReplicaDistribution(ShowReplicaDistributionContext ctx) {
        TableRefInfo tableRefInfo = visitBaseTableRefContext(ctx.baseTableRef());
        return new ShowReplicaDistributionCommand(tableRefInfo);
    }

    @Override
    public LogicalPlan visitAdminShowReplicaDistribution(AdminShowReplicaDistributionContext ctx) {
        TableRefInfo tableRefInfo = visitBaseTableRefContext(ctx.baseTableRef());
        return new ShowReplicaDistributionCommand(tableRefInfo);
    }

    @Override
    public LogicalPlan visitShowCreateCatalog(ShowCreateCatalogContext ctx) {
        return new ShowCreateCatalogCommand(ctx.identifier().getText());
    }

    @Override
    public LogicalPlan visitShowCatalog(DorisParser.ShowCatalogContext ctx) {
        return new ShowCatalogCommand(ctx.identifier().getText(), null);
    }

    @Override
    public LogicalPlan visitShowCatalogs(DorisParser.ShowCatalogsContext ctx) {
        String wild = null;
        if (ctx.wildWhere() != null) {
            if (ctx.wildWhere().LIKE() != null) {
                wild = stripQuotes(ctx.wildWhere().STRING_LITERAL().getText());
            } else if (ctx.wildWhere().WHERE() != null) {
                wild = ctx.wildWhere().expression().getText();
            }
        }
        return new ShowCatalogCommand(null, wild);
    }

    @Override
    public LogicalPlan visitShowStorageEngines(ShowStorageEnginesContext ctx) {
        return new ShowStorageEnginesCommand();
    }

    @Override
    public LogicalPlan visitAdminRebalanceDisk(AdminRebalanceDiskContext ctx) {
        if (ctx.ON() != null) {
            List<String> backendList = Lists.newArrayList();
            ctx.backends.forEach(backend -> backendList.add(stripQuotes(backend.getText())));
            return new AdminRebalanceDiskCommand(backendList);
        }
        return new AdminRebalanceDiskCommand();
    }

    @Override
    public LogicalPlan visitAdminCancelRebalanceDisk(AdminCancelRebalanceDiskContext ctx) {
        if (ctx.ON() != null) {
            List<String> backendList = Lists.newArrayList();
            ctx.backends.forEach(backend -> backendList.add(stripQuotes(backend.getText())));
            return new AdminCancelRebalanceDiskCommand(backendList);
        }
        return new AdminCancelRebalanceDiskCommand();
    }

    @Override
    public LogicalPlan visitShowDiagnoseTablet(ShowDiagnoseTabletContext ctx) {
        long tabletId = Long.parseLong(ctx.INTEGER_VALUE().getText());
        return new ShowDiagnoseTabletCommand(tabletId);
    }

    @Override
    public LogicalPlan visitAdminDiagnoseTablet(AdminDiagnoseTabletContext ctx) {
        long tabletId = Long.parseLong(ctx.INTEGER_VALUE().getText());
        return new ShowDiagnoseTabletCommand(tabletId);
    }

    @Override
    public LogicalPlan visitShowCreateTable(ShowCreateTableContext ctx) {
        List<String> nameParts = visitMultipartIdentifier(ctx.name);
        return new ShowCreateTableCommand(new TableNameInfo(nameParts), ctx.BRIEF() != null);
    }

    @Override
    public LogicalPlan visitShowCreateView(ShowCreateViewContext ctx) {
        List<String> nameParts = visitMultipartIdentifier(ctx.name);
        return new ShowCreateViewCommand(new TableNameInfo(nameParts));
    }

    @Override
    public LogicalPlan visitShowCreateMaterializedView(ShowCreateMaterializedViewContext ctx) {
        List<String> nameParts = visitMultipartIdentifier(ctx.tableName);
        return new ShowCreateMaterializedViewCommand(stripQuotes(ctx.mvName.getText()), new TableNameInfo(nameParts));
    }

    @Override
    public LogicalPlan visitAlterWorkloadGroup(AlterWorkloadGroupContext ctx) {
        Map<String, String> properties = ctx.propertyClause() != null
                        ? Maps.newHashMap(visitPropertyClause(ctx.propertyClause())) : Maps.newHashMap();
        return new AlterWorkloadGroupCommand(ctx.name.getText(), properties);
    }

    @Override
    public LogicalPlan visitAlterWorkloadPolicy(AlterWorkloadPolicyContext ctx) {
        Map<String, String> properties = ctx.propertyClause() != null
                        ? Maps.newHashMap(visitPropertyClause(ctx.propertyClause())) : Maps.newHashMap();
        return new AlterWorkloadPolicyCommand(ctx.name.getText(), properties);
    }

    @Override
    public LogicalPlan visitAlterRole(AlterRoleContext ctx) {
        String comment = visitCommentSpec(ctx.commentSpec());
        return new AlterRoleCommand(ctx.role.getText(), comment);
    }

    @Override
    public LogicalPlan visitShowDatabaseId(ShowDatabaseIdContext ctx) {
        long dbId = (ctx.databaseId != null) ? Long.parseLong(ctx.databaseId.getText()) : -1;
        return new ShowDatabaseIdCommand(dbId);
    }

    public LogicalPlan visitCreateRole(CreateRoleContext ctx) {
        String comment = ctx.STRING_LITERAL() == null ? "" : LogicalPlanBuilderAssistant.escapeBackSlash(
                ctx.STRING_LITERAL().getText().substring(1, ctx.STRING_LITERAL().getText().length() - 1));
        return new CreateRoleCommand(ctx.EXISTS() != null, ctx.name.getText(), comment);
    }

    @Override
    public LogicalPlan visitCreateFile(CreateFileContext ctx) {
        String dbName = null;
        if (ctx.database != null) {
            dbName = ctx.database.getText();
        }
        Map<String, String> properties = ctx.propertyClause() != null
                                    ? Maps.newHashMap(visitPropertyClause(ctx.propertyClause())) : Maps.newHashMap();
        return new CreateFileCommand(stripQuotes(ctx.name.getText()), dbName, properties);
    }

    @Override
    public LogicalPlan visitShowCharset(ShowCharsetContext ctx) {
        return new ShowCharsetCommand();
    }

    @Override
    public LogicalPlan visitAdminSetTableStatus(AdminSetTableStatusContext ctx) {
        List<String> dbTblNameParts = visitMultipartIdentifier(ctx.name);
        Map<String, String> properties = ctx.propertyClause() != null
                        ? Maps.newHashMap(visitPropertyClause(ctx.propertyClause())) : Maps.newHashMap();
        return new AdminSetTableStatusCommand(new TableNameInfo(dbTblNameParts), properties);
    }

    @Override
    public LogicalPlan visitShowFrontends(ShowFrontendsContext ctx) {
        String detail = (ctx.name != null) ? ctx.name.getText() : null;
        return new ShowFrontendsCommand(detail);
    }

    @Override
    public LogicalPlan visitShowCreateDatabase(ShowCreateDatabaseContext ctx) {
        List<String> nameParts = visitMultipartIdentifier(ctx.name);
        String databaseName = "";
        String catalogName = "";
        if (nameParts.size() == 2) {
            // The identifier is in the form "internalcatalog.databasename"
            catalogName = nameParts.get(0);
            databaseName = nameParts.get(1);
        } else if (nameParts.size() == 1) {
            // The identifier is in the form "databasename"
            databaseName = nameParts.get(0);
        }

        return new ShowCreateDatabaseCommand(new DbName(catalogName, databaseName));
    }

    @Override
    public LogicalPlan visitCleanAllProfile(CleanAllProfileContext ctx) {
        return new CleanAllProfileCommand();
    }

    @Override
    public Object visitCleanLabel(CleanLabelContext ctx) {
        String label = ctx.label == null ? null : ctx.label.getText();
        IdentifierContext database = ctx.database;
        return new CleanLabelCommand(stripQuotes(database.getText()), label);
    }

    @Override
    public LogicalPlan visitShowWhitelist(ShowWhitelistContext ctx) {
        return new ShowWhiteListCommand();
    }

    @Override
    public LogicalPlan visitShowUserProperties(ShowUserPropertiesContext ctx) {
        String user = ctx.user != null ? stripQuotes(ctx.user.getText()) : null;
        String pattern = null;
        if (ctx.LIKE() != null) {
            pattern = stripQuotes(ctx.STRING_LITERAL().getText());
        }
        return new ShowUserPropertyCommand(user, pattern, false);
    }

    @Override
    public LogicalPlan visitShowAllProperties(ShowAllPropertiesContext ctx) {
        String pattern = null;
        if (ctx.LIKE() != null) {
            pattern = stripQuotes(ctx.STRING_LITERAL().getText());
        }
        return new ShowUserPropertyCommand(null, pattern, true);
    }

    @Override
    public LogicalPlan visitAlterCatalogComment(AlterCatalogCommentContext ctx) {
        String catalogName = stripQuotes(ctx.name.getText());
        String comment = stripQuotes(ctx.comment.getText());
        return new AlterCatalogCommentCommand(catalogName, comment);
    }

    @Override
    public LogicalPlan visitAlterDatabaseRename(AlterDatabaseRenameContext ctx) {
        String dbName = Optional.ofNullable(ctx.name)
                .map(ParserRuleContext::getText)
                .filter(s -> !s.isEmpty())
                .orElseThrow(() -> new ParseException("Database name is empty or cannot be an empty string"));
        String newDbName = Optional.ofNullable(ctx.newName)
                .map(ParserRuleContext::getText)
                .filter(s -> !s.isEmpty())
                .orElseThrow(() -> new ParseException("New Database name is empty or cannot be an empty string"));
        return new AlterDatabaseRenameCommand(dbName, newDbName);
    }

    @Override
    public LogicalPlan visitShowDynamicPartition(ShowDynamicPartitionContext ctx) {
        String dbName = null;
        if (ctx.database != null) {
            List<String> nameParts = visitMultipartIdentifier(ctx.database);
            dbName = nameParts.get(0); // only one entry possible
        }
        return new ShowDynamicPartitionCommand(dbName);
    }

    @Override
    public LogicalPlan visitCreateCatalog(CreateCatalogContext ctx) {
        String catalogName = ctx.catalogName.getText();
        boolean ifNotExists = ctx.IF() != null;
        String resourceName = ctx.resourceName == null ? null : (ctx.resourceName.getText());
        String comment = ctx.STRING_LITERAL() == null ? null : stripQuotes(ctx.STRING_LITERAL().getText());
        Map<String, String> properties = ctx.propertyClause() != null
                                    ? Maps.newHashMap(visitPropertyClause(ctx.propertyClause())) : Maps.newHashMap();

        return new CreateCatalogCommand(catalogName, ifNotExists, resourceName, comment, properties);
    }

    @Override
    public LogicalPlan visitShowStages(ShowStagesContext ctx) {
        return new ShowStagesCommand();
    }

    @Override
    public LogicalPlan visitRecoverDatabase(RecoverDatabaseContext ctx) {
        String dbName = ctx.name.getText();
        long dbId = (ctx.id != null) ? Long.parseLong(ctx.id.getText()) : -1;
        String newDbName = (ctx.alias != null) ? ctx.alias.getText() : null;
        return new RecoverDatabaseCommand(dbName, dbId, newDbName);
    }

    @Override
    public LogicalPlan visitShowWarningErrors(ShowWarningErrorsContext ctx) {
        boolean isWarning = ctx.WARNINGS() != null;

        // Extract the limit value if present
        long limit = 0;
        Optional<LimitClauseContext> limitCtx = Optional.ofNullable(ctx.limitClause());
        if (ctx.limitClause() != null) {
            limit = Long.parseLong(limitCtx.get().limit.getText());
            if (limit < 0) {
                throw new ParseException("Limit requires non-negative number", limitCtx.get());
            }
        }
        return new ShowWarningErrorsCommand(isWarning, limit);
    }

    @Override
    public RecoverTableCommand visitRecoverTable(RecoverTableContext ctx) {
        List<String> dbTblNameParts = visitMultipartIdentifier(ctx.name);
        String newTableName = (ctx.alias != null) ? ctx.alias.getText() : null;
        long tableId = (ctx.id != null) ? Long.parseLong(ctx.id.getText()) : -1;
        return new RecoverTableCommand(new TableNameInfo(dbTblNameParts), tableId, newTableName);
    }

    @Override
    public RecoverPartitionCommand visitRecoverPartition(RecoverPartitionContext ctx) {
        String partitionName = ctx.name.getText();
        String newPartitionName = (ctx.alias != null) ? ctx.alias.getText() : null;
        long partitionId = (ctx.id != null) ? Long.parseLong(ctx.id.getText()) : -1;
        List<String> dbTblNameParts = visitMultipartIdentifier(ctx.tableName);
        return new RecoverPartitionCommand(new TableNameInfo(dbTblNameParts),
                                            partitionName, partitionId, newPartitionName);
    }

    @Override

    public LogicalPlan visitShowBroker(ShowBrokerContext ctx) {
        return new ShowBrokerCommand();
    }

    @Override
    public LogicalPlan visitDropRole(DropRoleContext ctx) {
        return new DropRoleCommand(ctx.name.getText(), ctx.EXISTS() != null);
    }

    @Override
    public LogicalPlan visitDropCatalog(DropCatalogContext ctx) {
        String catalogName = stripQuotes(ctx.name.getText());
        boolean ifExists = ctx.EXISTS() != null;
        return new DropCatalogCommand(catalogName, ifExists);
    }

    @Override
    public LogicalPlan visitCreateEncryptkey(CreateEncryptkeyContext ctx) {
        List<String> nameParts = visitMultipartIdentifier(ctx.multipartIdentifier());
        return new CreateEncryptkeyCommand(new EncryptKeyName(nameParts), ctx.EXISTS() != null,
                                            stripQuotes(ctx.STRING_LITERAL().getText()));
    }

    @Override
    public LogicalPlan visitAlterCatalogRename(AlterCatalogRenameContext ctx) {
        String catalogName = stripQuotes(ctx.name.getText());
        String newName = stripQuotes(ctx.newName.getText());
        return new AlterCatalogRenameCommand(catalogName, newName);
    }

    @Override
    public LogicalPlan visitDropStoragePolicy(DropStoragePolicyContext ctx) {
        String policyName = ctx.name.getText();
        boolean ifExists = ctx.EXISTS() != null;
        return new DropStoragePolicyCommand(policyName, ifExists);
    }

    @Override
    public LogicalPlan visitDropEncryptkey(DropEncryptkeyContext ctx) {
        List<String> nameParts = visitMultipartIdentifier(ctx.name);
        return new DropEncryptkeyCommand(new EncryptKeyName(nameParts), ctx.EXISTS() != null);
    }

    @Override
    public LogicalPlan visitCreateWorkloadGroup(CreateWorkloadGroupContext ctx) {
        String workloadGroupName = stripQuotes(ctx.name.getText());
        boolean ifNotExists = ctx.EXISTS() != null;
        Map<String, String> properties = ctx.propertyClause() != null
                                    ? Maps.newHashMap(visitPropertyClause(ctx.propertyClause())) : Maps.newHashMap();
        return new CreateWorkloadGroupCommand(workloadGroupName, ifNotExists, properties);
    }

    @Override
    public LogicalPlan visitShowSyncJob(ShowSyncJobContext ctx) {
        String databaseName = null;
        if (ctx.multipartIdentifier() != null) {
            List<String> databaseParts = visitMultipartIdentifier(ctx.multipartIdentifier());
            databaseName = databaseParts.get(0);
        }
        return new ShowSyncJobCommand(databaseName);
    }

    @Override
    public LogicalPlan visitDropFile(DropFileContext ctx) {
        String dbName = null;
        if (ctx.database != null) {
            dbName = ctx.database.getText();
        }
        Map<String, String> properties = ctx.propertyClause() != null
                                    ? Maps.newHashMap(visitPropertyClause(ctx.propertyClause())) : Maps.newHashMap();
        return new DropFileCommand(stripQuotes(ctx.name.getText()), dbName, properties);
    }

    @Override
    public LogicalPlan visitDropRepository(DropRepositoryContext ctx) {
        return new DropRepositoryCommand(stripQuotes(ctx.name.getText()));
    }

    @Override
    public LogicalPlan visitDropSqlBlockRule(DropSqlBlockRuleContext ctx) {
        return new DropSqlBlockRuleCommand(visitIdentifierSeq(ctx.identifierSeq()), ctx.EXISTS() != null);
    }

    @Override
    public LogicalPlan visitDropUser(DropUserContext ctx) {
        UserIdentity userIdent = visitUserIdentify(ctx.userIdentify());
        return new DropUserCommand(userIdent, ctx.EXISTS() != null);
    }

    @Override
    public LogicalPlan visitDropWorkloadGroup(DropWorkloadGroupContext ctx) {
        return new DropWorkloadGroupCommand(ctx.name.getText(), ctx.EXISTS() != null);
    }

    @Override
    public LogicalPlan visitDropWorkloadPolicy(DropWorkloadPolicyContext ctx) {
        return new DropWorkloadPolicyCommand(ctx.name.getText(), ctx.EXISTS() != null);
    }

    @Override
    public LogicalPlan visitShowTableId(ShowTableIdContext ctx) {
        long tableId = -1;
        if (ctx.tableId != null) {
            tableId = Long.parseLong(ctx.tableId.getText());
        }
        return new ShowTableIdCommand(tableId);
    }

    @Override
    public LogicalPlan visitShowProcessList(ShowProcessListContext ctx) {
        return new ShowProcessListCommand(ctx.FULL() != null);
    }

    @Override
    public LogicalPlan visitHelp(HelpContext ctx) {
        String mark = ctx.mark.getText();
        return new HelpCommand(mark);
    }

    @Override
    public LogicalPlan visitSync(SyncContext ctx) {
        return new SyncCommand();
    }

    @Override
    public LogicalPlan visitShowDelete(ShowDeleteContext ctx) {
        String dbName = null;
        if (ctx.database != null) {
            List<String> nameParts = visitMultipartIdentifier(ctx.database);
            dbName = nameParts.get(0); // only one entry possible
        }
        return new ShowDeleteCommand(dbName);
    }

    @Override
    public LogicalPlan visitShowPrivileges(ShowPrivilegesContext ctx) {
        return new ShowPrivilegesCommand();
    }

    @Override
    public LogicalPlan visitShowTabletsBelong(ShowTabletsBelongContext ctx) {
        List<Long> tabletIdLists = new ArrayList<>();
        ctx.tabletIds.stream().forEach(tabletToken -> {
            tabletIdLists.add(Long.parseLong(tabletToken.getText()));
        });
        return new ShowTabletsBelongCommand(tabletIdLists);
    }

    @Override
    public LogicalPlan visitShowCollation(ShowCollationContext ctx) {
        String wild = null;
        if (ctx.wildWhere() != null) {
            if (ctx.wildWhere().LIKE() != null) {
                wild = stripQuotes(ctx.wildWhere().STRING_LITERAL().getText());
            } else if (ctx.wildWhere().WHERE() != null) {
                wild = ctx.wildWhere().expression().getText();
            }
        }
        return new ShowCollationCommand(wild);
    }

    @Override
    public LogicalPlan visitAdminCheckTablets(AdminCheckTabletsContext ctx) {
        List<Long> tabletIdLists = new ArrayList<>();
        if (ctx.tabletList() != null) {
            ctx.tabletList().tabletIdList.stream().forEach(tabletToken -> {
                tabletIdLists.add(Long.parseLong(tabletToken.getText()));
            });
        }
        Map<String, String> properties = ctx.properties != null
                ? Maps.newHashMap(visitPropertyClause(ctx.properties))
                : Maps.newHashMap();
        return new AdminCheckTabletsCommand(tabletIdLists, properties);
    }

    @Override
    public LogicalPlan visitShowWarningErrorCount(ShowWarningErrorCountContext ctx) {
        boolean isWarning = ctx.WARNINGS() != null;
        return new ShowWarningErrorCountCommand(isWarning);
    }

    @Override
    public LogicalPlan visitShowStatus(ShowStatusContext ctx) {
        String scope = null;
        if (ctx.GLOBAL() != null) {
            scope = "GLOBAL";
        } else if (ctx.SESSION() != null) {
            scope = "SESSION";
        } else if (ctx.LOCAL() != null) {
            scope = "LOCAL";
        }

        return new ShowStatusCommand(scope);
    }

    @Override
    public LogicalPlan visitShowDataSkew(ShowDataSkewContext ctx) {
        TableRefInfo tableRefInfo = visitBaseTableRefContext(ctx.baseTableRef());
        return new ShowDataSkewCommand(tableRefInfo);
    }

    @Override
    public LogicalPlan visitShowTableCreation(ShowTableCreationContext ctx) {
        String dbName = null;
        String wild = null;
        if (ctx.database != null) {
            List<String> nameParts = visitMultipartIdentifier(ctx.database);
            dbName = nameParts.get(0); // only one entry possible
        }
        if (ctx.STRING_LITERAL() != null) {
            wild = ctx.STRING_LITERAL().getText();
        }
        return new ShowTableCreationCommand(dbName, wild);
    }

    @Override
    public LogicalPlan visitAdminShowTabletStorageFormat(AdminShowTabletStorageFormatContext ctx) {
        return new ShowTabletStorageFormatCommand(ctx.VERBOSE() != null);
    }

    @Override
    public LogicalPlan visitShowTabletStorageFormat(ShowTabletStorageFormatContext ctx) {
        return new ShowTabletStorageFormatCommand(ctx.VERBOSE() != null);
    }

    @Override
    public LogicalPlan visitShowQueryProfile(ShowQueryProfileContext ctx) {
        String queryIdPath = "/";
        if (ctx.queryIdPath != null) {
            queryIdPath = stripQuotes(ctx.queryIdPath.getText());
        }

        long limit = 20;
        if (ctx.limitClause() != null) {
            limit = Long.parseLong(ctx.limitClause().limit.getText());
            if (limit < 0) {
                throw new ParseException("Limit requires non-negative number, got " + String.valueOf(limit));
            }
        }
        return new ShowQueryProfileCommand(queryIdPath, limit);
    }

    @Override
    public LogicalPlan visitSwitchCatalog(SwitchCatalogContext ctx) {
        if (ctx.catalog != null) {
            return new SwitchCommand(ctx.catalog.getText());
        }
        throw new ParseException("catalog name can not be null");
    }

    @Override
    public LogicalPlan visitUseDatabase(UseDatabaseContext ctx) {
        if (ctx.database == null) {
            throw new ParseException("database name can not be null");
        }
        return ctx.catalog != null ? new UseCommand(ctx.catalog.getText(), ctx.database.getText())
                : new UseCommand(ctx.database.getText());
    }

    @Override
    public LogicalPlan visitShowConvertLsc(ShowConvertLscContext ctx) {
        if (ctx.database == null) {
            return new ShowConvertLSCCommand(null);
        }
        List<String> parts = visitMultipartIdentifier(ctx.database);
        String databaseName = parts.get(parts.size() - 1);
        if (parts.size() == 2 && !InternalCatalog.INTERNAL_CATALOG_NAME.equalsIgnoreCase(parts.get(0))) {
            throw new ParseException("The execution of this command is restricted to the internal catalog only.");
        } else if (parts.size() > 2) {
            throw new ParseException("Only one dot can be in the name: " + String.join(".", parts));
        }
        return new ShowConvertLSCCommand(databaseName);
    }

    @Override
<<<<<<< HEAD
    public Object visitAlterDatabaseSetQuota(AlterDatabaseSetQuotaContext ctx) {
        String databaseName = Optional.ofNullable(ctx.name)
                .map(ParseTree::getText).filter(s -> !s.isEmpty())
                .orElseThrow(() -> new ParseException("database name can not be null"));
        String quota = Optional.ofNullable(ctx.quota)
                .map(ParseTree::getText)
                .orElseGet(() -> Optional.ofNullable(ctx.INTEGER_VALUE())
                        .map(TerminalNode::getText)
                        .orElse(null));
        // Determine the quota type
        QuotaType quotaType;
        if (ctx.DATA() != null) {
            quotaType = QuotaType.DATA;
        } else if (ctx.REPLICA() != null) {
            quotaType = QuotaType.REPLICA;
        } else if (ctx.TRANSACTION() != null) {
            quotaType = QuotaType.TRANSACTION;
        } else {
            quotaType = QuotaType.NONE;
        }
        return new AlterDatabaseSetQuotaCommand(databaseName, quotaType, quota);
=======
    public LogicalPlan visitDropDatabase(DropDatabaseContext ctx) {
        boolean ifExists = ctx.EXISTS() != null;
        List<String> databaseNameParts = visitMultipartIdentifier(ctx.name);
        boolean force = ctx.FORCE() != null;
        DropDatabaseInfo databaseInfo = new DropDatabaseInfo(ifExists, databaseNameParts, force);
        return new DropDatabaseCommand(databaseInfo);
>>>>>>> 8e2cf8ad
    }
}
<|MERGE_RESOLUTION|>--- conflicted
+++ resolved
@@ -5461,7 +5461,6 @@
     }
 
     @Override
-<<<<<<< HEAD
     public Object visitAlterDatabaseSetQuota(AlterDatabaseSetQuotaContext ctx) {
         String databaseName = Optional.ofNullable(ctx.name)
                 .map(ParseTree::getText).filter(s -> !s.isEmpty())
@@ -5483,13 +5482,14 @@
             quotaType = QuotaType.NONE;
         }
         return new AlterDatabaseSetQuotaCommand(databaseName, quotaType, quota);
-=======
+    }
+    
+    @Override
     public LogicalPlan visitDropDatabase(DropDatabaseContext ctx) {
         boolean ifExists = ctx.EXISTS() != null;
         List<String> databaseNameParts = visitMultipartIdentifier(ctx.name);
         boolean force = ctx.FORCE() != null;
         DropDatabaseInfo databaseInfo = new DropDatabaseInfo(ifExists, databaseNameParts, force);
         return new DropDatabaseCommand(databaseInfo);
->>>>>>> 8e2cf8ad
     }
 }
