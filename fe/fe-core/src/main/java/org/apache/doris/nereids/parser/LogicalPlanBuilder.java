--- conflicted
+++ resolved
@@ -248,7 +248,6 @@
 import org.apache.doris.nereids.DorisParser.ShowCollationContext;
 import org.apache.doris.nereids.DorisParser.ShowConfigContext;
 import org.apache.doris.nereids.DorisParser.ShowConstraintContext;
-import org.apache.doris.nereids.DorisParser.ShowConvertLscContext;
 import org.apache.doris.nereids.DorisParser.ShowCreateCatalogContext;
 import org.apache.doris.nereids.DorisParser.ShowCreateDatabaseContext;
 import org.apache.doris.nereids.DorisParser.ShowCreateMTMVContext;
@@ -570,7 +569,6 @@
 import org.apache.doris.nereids.trees.plans.commands.ShowCollationCommand;
 import org.apache.doris.nereids.trees.plans.commands.ShowConfigCommand;
 import org.apache.doris.nereids.trees.plans.commands.ShowConstraintsCommand;
-import org.apache.doris.nereids.trees.plans.commands.ShowConvertLSCCommand;
 import org.apache.doris.nereids.trees.plans.commands.ShowCreateCatalogCommand;
 import org.apache.doris.nereids.trees.plans.commands.ShowCreateDatabaseCommand;
 import org.apache.doris.nereids.trees.plans.commands.ShowCreateMTMVCommand;
@@ -5182,22 +5180,9 @@
     }
 
     @Override
-<<<<<<< HEAD
-    public LogicalPlan visitShowConvertLsc(ShowConvertLscContext ctx) {
-        MultipartIdentifierContext database = ctx.database;
-        return database == null ? new ShowConvertLSCCommand(null) : new ShowConvertLSCCommand(database.getText());
-    }
-
-    @Override
-    public Object visitSwitchCatalog(SwitchCatalogContext ctx) {
-        String catalogName = ctx.catalog.getText();
-        if (catalogName != null) {
-            return new SwitchCommand(catalogName);
-=======
     public LogicalPlan visitSwitchCatalog(SwitchCatalogContext ctx) {
         if (ctx.catalog != null) {
             return new SwitchCommand(ctx.catalog.getText());
->>>>>>> cd916c6a
         }
         throw new ParseException("catalog name can not be null");
     }
