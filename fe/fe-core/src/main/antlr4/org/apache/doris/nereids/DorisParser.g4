// Licensed to the Apache Software Foundation (ASF) under one
// or more contributor license agreements.  See the NOTICE file
// distributed with this work for additional information
// regarding copyright ownership.  The ASF licenses this file
// to you under the Apache License, Version 2.0 (the
// "License"); you may not use this file except in compliance
// with the License.  You may obtain a copy of the License at
//
//   http://www.apache.org/licenses/LICENSE-2.0
//
// Unless required by applicable law or agreed to in writing,
// software distributed under the License is distributed on an
// "AS IS" BASIS, WITHOUT WARRANTIES OR CONDITIONS OF ANY
// KIND, either express or implied.  See the License for the
// specific language governing permissions and limitations
// under the License.

// Copied from Apache Spark and modified for Apache Doris

parser grammar DorisParser;

options { tokenVocab = DorisLexer; }

@members {
    public boolean doris_legacy_SQL_syntax = true;
}

multiStatements
    : SEMICOLON* statement? (SEMICOLON+ statement)* SEMICOLON* EOF
    ;

singleStatement
    : SEMICOLON* statement? SEMICOLON* EOF
    ;

statement
    : statementBase # statementBaseAlias
    | CALL name=multipartIdentifier LEFT_PAREN (expression (COMMA expression)*)? RIGHT_PAREN #callProcedure
    | (ALTER | CREATE (OR REPLACE)? | REPLACE) (PROCEDURE | PROC) name=multipartIdentifier LEFT_PAREN .*? RIGHT_PAREN .*? #createProcedure
    | DROP (PROCEDURE | PROC) (IF EXISTS)? name=multipartIdentifier #dropProcedure
    | SHOW (PROCEDURE | FUNCTION) STATUS (LIKE pattern=valueExpression | whereClause)? #showProcedureStatus
    | SHOW CREATE PROCEDURE name=multipartIdentifier #showCreateProcedure
    // FIXME: like should be wildWhere? FRONTEND should not contain FROM backendid
    | ADMIN? SHOW type=(FRONTEND | BACKEND) CONFIG (LIKE pattern=valueExpression)? (FROM backendId=INTEGER_VALUE)? #showConfig
    ;

statementBase
    : explain? query outFileClause?     #statementDefault
    | supportedDmlStatement             #supportedDmlStatementAlias
    | supportedCreateStatement          #supportedCreateStatementAlias
    | supportedAlterStatement           #supportedAlterStatementAlias
    | materializedViewStatement         #materializedViewStatementAlias
    | supportedJobStatement             #supportedJobStatementAlias
    | constraintStatement               #constraintStatementAlias
    | supportedCleanStatement           #supportedCleanStatementAlias
    | supportedDropStatement            #supportedDropStatementAlias
    | supportedSetStatement             #supportedSetStatementAlias
    | supportedUnsetStatement           #supportedUnsetStatementAlias
    | supportedRefreshStatement         #supportedRefreshStatementAlias
    | supportedShowStatement            #supportedShowStatementAlias
    | supportedLoadStatement            #supportedLoadStatementAlias
    | supportedCancelStatement          #supportedCancelStatementAlias
    | supportedRecoverStatement         #supportedRecoverStatementAlias
    | supportedAdminStatement           #supportedAdminStatementAlias
    | supportedUseStatement             #supportedUseStatementAlias
    | supportedOtherStatement           #supportedOtherStatementAlias
    | unsupportedStatement              #unsupported
    ;

unsupportedStatement
    : unsupportedUseStatement
    | unsupportedDmlStatement
    | unsupportedKillStatement
    | unsupportedDescribeStatement
    | unsupportedCreateStatement
    | unsupportedDropStatement
    | unsupportedStatsStatement
    | unsupportedAlterStatement
    | unsupportedGrantRevokeStatement
    | unsupportedAdminStatement
    | unsupportedTransactionStatement
    | unsupportedCancelStatement
    | unsupportedCleanStatement
    | unsupportedRefreshStatement
    | unsupportedLoadStatement
    | unsupportedShowStatement
    | unsupportedOtherStatement
    ;

materializedViewStatement
    : CREATE MATERIALIZED VIEW (IF NOT EXISTS)? mvName=multipartIdentifier
        (LEFT_PAREN cols=simpleColumnDefs RIGHT_PAREN)? buildMode?
        (REFRESH refreshMethod? refreshTrigger?)?
        ((DUPLICATE)? KEY keys=identifierList)?
        (COMMENT STRING_LITERAL)?
        (PARTITION BY LEFT_PAREN mvPartition RIGHT_PAREN)?
        (DISTRIBUTED BY (HASH hashKeys=identifierList | RANDOM)
        (BUCKETS (INTEGER_VALUE | AUTO))?)?
        propertyClause?
        AS query                                                                                #createMTMV
    | REFRESH MATERIALIZED VIEW mvName=multipartIdentifier (partitionSpec | COMPLETE | AUTO)    #refreshMTMV
    | ALTER MATERIALIZED VIEW mvName=multipartIdentifier ((RENAME newName=identifier)
        | (REFRESH (refreshMethod | refreshTrigger | refreshMethod refreshTrigger))
        | REPLACE WITH MATERIALIZED VIEW newName=identifier propertyClause?
        | (SET  LEFT_PAREN fileProperties=propertyItemList RIGHT_PAREN))                        #alterMTMV
    | DROP MATERIALIZED VIEW (IF EXISTS)? mvName=multipartIdentifier
        (ON tableName=multipartIdentifier)?                                                     #dropMTMV
    | PAUSE MATERIALIZED VIEW JOB ON mvName=multipartIdentifier                                 #pauseMTMV
    | RESUME MATERIALIZED VIEW JOB ON mvName=multipartIdentifier                                #resumeMTMV
    | CANCEL MATERIALIZED VIEW TASK taskId=INTEGER_VALUE ON mvName=multipartIdentifier          #cancelMTMVTask
    | SHOW CREATE MATERIALIZED VIEW mvName=multipartIdentifier                                  #showCreateMTMV
    ;
supportedJobStatement
    : CREATE JOB label=multipartIdentifier ON SCHEDULE
        (
            (EVERY timeInterval=INTEGER_VALUE timeUnit=identifier
            (STARTS (startTime=STRING_LITERAL | CURRENT_TIMESTAMP))?
            (ENDS endsTime=STRING_LITERAL)?)
            |
            (AT (atTime=STRING_LITERAL | CURRENT_TIMESTAMP)))
        commentSpec?
        DO supportedDmlStatement                                                               #createScheduledJob                                                                    
   | PAUSE JOB wildWhere?                                                                      #pauseJob
   | DROP JOB (IF EXISTS)? wildWhere?                                                          #dropJob
   | RESUME JOB wildWhere?                                                                     #resumeJob
   | CANCEL TASK wildWhere?                                                                    #cancelJobTask
   ;
constraintStatement
    : ALTER TABLE table=multipartIdentifier
        ADD CONSTRAINT constraintName=errorCapturingIdentifier
        constraint                                                        #addConstraint
    | ALTER TABLE table=multipartIdentifier
        DROP CONSTRAINT constraintName=errorCapturingIdentifier           #dropConstraint
    | SHOW CONSTRAINTS FROM table=multipartIdentifier                     #showConstraint
    ;

supportedDmlStatement
    : explain? cte? INSERT (INTO | OVERWRITE TABLE)
        (tableName=multipartIdentifier | DORIS_INTERNAL_TABLE_ID LEFT_PAREN tableId=INTEGER_VALUE RIGHT_PAREN)
        partitionSpec?  // partition define
        (WITH LABEL labelName=identifier)? cols=identifierList?  // label and columns define
        (LEFT_BRACKET hints=identifierSeq RIGHT_BRACKET)?  // hint define
        query                                                          #insertTable
    | explain? cte? UPDATE tableName=multipartIdentifier tableAlias
        SET updateAssignmentSeq
        fromClause?
        whereClause?                                                   #update
    | explain? cte? DELETE FROM tableName=multipartIdentifier
        partitionSpec? tableAlias
        (USING relations)?
        whereClause?                                                   #delete
    | LOAD LABEL lableName=multipartIdentifier
        LEFT_PAREN dataDescs+=dataDesc (COMMA dataDescs+=dataDesc)* RIGHT_PAREN
        (withRemoteStorageSystem)?
        propertyClause?
        (commentSpec)?                                                 #load
    | EXPORT TABLE tableName=multipartIdentifier
        (PARTITION partition=identifierList)?
        (whereClause)?
        TO filePath=STRING_LITERAL
        (propertyClause)?
        (withRemoteStorageSystem)?                                     #export
    | replayCommand                                                    #replay
    ;

supportedCreateStatement
    : CREATE (EXTERNAL)? TABLE (IF NOT EXISTS)? name=multipartIdentifier
        ((ctasCols=identifierList)? | (LEFT_PAREN columnDefs (COMMA indexDefs)? COMMA? RIGHT_PAREN))
        (ENGINE EQ engine=identifier)?
        ((AGGREGATE | UNIQUE | DUPLICATE) KEY keys=identifierList
        (CLUSTER BY clusterKeys=identifierList)?)?
        (COMMENT STRING_LITERAL)?
        (partition=partitionTable)?
        (DISTRIBUTED BY (HASH hashKeys=identifierList | RANDOM)
        (BUCKETS (INTEGER_VALUE | autoBucket=AUTO))?)?
        (ROLLUP LEFT_PAREN rollupDefs RIGHT_PAREN)?
        properties=propertyClause?
        (BROKER extProperties=propertyClause)?
        (AS query)?                                                       #createTable
    | CREATE (OR REPLACE)? VIEW (IF NOT EXISTS)? name=multipartIdentifier
        (LEFT_PAREN cols=simpleColumnDefs RIGHT_PAREN)?
        (COMMENT STRING_LITERAL)? AS query                                #createView
    | CREATE FILE name=STRING_LITERAL
        ((FROM | IN) database=identifier)? properties=propertyClause            #createFile        
    | CREATE (EXTERNAL)? TABLE (IF NOT EXISTS)? name=multipartIdentifier
        LIKE existedTable=multipartIdentifier
        (WITH ROLLUP (rollupNames=identifierList)?)?                      #createTableLike
    | CREATE ROLE (IF NOT EXISTS)? name=identifier (COMMENT STRING_LITERAL)?    #createRole
    | CREATE WORKLOAD GROUP (IF NOT EXISTS)?
        name=identifierOrText properties=propertyClause?                        #createWorkloadGroup          
    | CREATE CATALOG (IF NOT EXISTS)? catalogName=identifier
        (WITH RESOURCE resourceName=identifier)?
        (COMMENT STRING_LITERAL)? properties=propertyClause?                    #createCatalog           
    | CREATE ROW POLICY (IF NOT EXISTS)? name=identifier
        ON table=multipartIdentifier
        AS type=(RESTRICTIVE | PERMISSIVE)
        TO (user=userIdentify | ROLE roleName=identifier)
        USING LEFT_PAREN booleanExpression RIGHT_PAREN                    #createRowPolicy
    | CREATE SQL_BLOCK_RULE (IF NOT EXISTS)?
        name=identifier properties=propertyClause?                        #createSqlBlockRule
    | CREATE ENCRYPTKEY (IF NOT EXISTS)? multipartIdentifier AS STRING_LITERAL  #createEncryptkey
    ;

supportedAlterStatement
    : ALTER VIEW name=multipartIdentifier (LEFT_PAREN cols=simpleColumnDefs RIGHT_PAREN)?
        AS query                                                          #alterView
    | ALTER CATALOG name=identifier RENAME newName=identifier                       #alterCatalogRename    
    | ALTER ROLE role=identifier commentSpec                                        #alterRole
    | ALTER STORAGE VAULT name=multipartIdentifier properties=propertyClause                #alterStorageVault
    | ALTER ROLE role=identifier commentSpec                                                #alterRole
    | ALTER WORKLOAD GROUP name=identifierOrText
        properties=propertyClause?                                                          #alterWorkloadGroup
    | ALTER WORKLOAD POLICY name=identifierOrText
        properties=propertyClause?                                                          #alterWorkloadPolicy
    | ALTER SQL_BLOCK_RULE name=identifier properties=propertyClause?                       #alterSqlBlockRule
    | ALTER CATALOG name=identifier MODIFY COMMENT comment=STRING_LITERAL                   #alterCatalogComment
    | ALTER DATABASE name=identifier RENAME newName=identifier                              #alterDatabaseRename
    | ALTER ROLE role=identifier commentSpec                                                #alterRole
    | ALTER TABLE tableName=multipartIdentifier
        alterTableClause (COMMA alterTableClause)*                                          #alterTable
    | ALTER TABLE tableName=multipartIdentifier ADD ROLLUP
        addRollupClause (COMMA addRollupClause)*                                            #alterTableAddRollup
    | ALTER TABLE tableName=multipartIdentifier DROP ROLLUP
        dropRollupClause (COMMA dropRollupClause)*                                          #alterTableDropRollup
    | ALTER TABLE name=multipartIdentifier
        SET LEFT_PAREN propertyItemList RIGHT_PAREN                                         #alterTableProperties
    ;

supportedDropStatement
    : DROP CATALOG RECYCLE BIN WHERE idType=STRING_LITERAL EQ id=INTEGER_VALUE  #dropCatalogRecycleBin
    | DROP ENCRYPTKEY (IF EXISTS)? name=multipartIdentifier                     #dropEncryptkey
    | DROP ROLE (IF EXISTS)? name=identifier                                    #dropRole
    | DROP SQL_BLOCK_RULE (IF EXISTS)? identifierSeq                            #dropSqlBlockRule
    | DROP USER (IF EXISTS)? userIdentify                                       #dropUser
    | DROP STORAGE POLICY (IF EXISTS)? name=identifier                          #dropStoragePolicy
    | DROP WORKLOAD GROUP (IF EXISTS)? name=identifierOrText                    #dropWorkloadGroup
    | DROP CATALOG (IF EXISTS)? name=identifier                                 #dropCatalog
    | DROP FILE name=STRING_LITERAL
        ((FROM | IN) database=identifier)? properties=propertyClause            #dropFile
    | DROP WORKLOAD POLICY (IF EXISTS)? name=identifierOrText                   #dropWorkloadPolicy
    | DROP REPOSITORY name=identifier                                           #dropRepository

    ;

supportedShowStatement
    : SHOW (GLOBAL | SESSION | LOCAL)? VARIABLES wildWhere?                         #showVariables
    | SHOW AUTHORS                                                                  #showAuthors
    | SHOW CREATE (DATABASE | SCHEMA) name=multipartIdentifier                      #showCreateDatabase
    | SHOW BROKER                                                                   #showBroker
    | SHOW DYNAMIC PARTITION TABLES ((FROM | IN) database=multipartIdentifier)?     #showDynamicPartition
    | SHOW EVENTS ((FROM | IN) database=multipartIdentifier)? wildWhere?            #showEvents
    | SHOW LAST INSERT                                                              #showLastInsert 
    | SHOW ((CHAR SET) | CHARSET)                                                   #showCharset
    | SHOW DELETE ((FROM | IN) database=multipartIdentifier)?                       #showDelete
    | SHOW ALL? GRANTS                                                              #showGrants
    | SHOW GRANTS FOR userIdentify                                                  #showGrantsForUser
    | SHOW SYNC JOB ((FROM | IN) database=multipartIdentifier)?                     #showSyncJob    
    | SHOW LOAD PROFILE loadIdPath=STRING_LITERAL? limitClause?                     #showLoadProfile
    | SHOW CREATE REPOSITORY FOR identifier                                         #showCreateRepository
    | SHOW VIEW
        (FROM |IN) tableName=multipartIdentifier
        ((FROM | IN) database=identifier)?                                          #showView
    | SHOW PLUGINS                                                                  #showPlugins    
    | SHOW REPOSITORIES                                                             #showRepositories
    | SHOW ENCRYPTKEYS ((FROM | IN) database=multipartIdentifier)?
        (LIKE STRING_LITERAL)?                                                      #showEncryptKeys    
    | SHOW BRIEF? CREATE TABLE name=multipartIdentifier                             #showCreateTable
    | SHOW FULL? PROCESSLIST                                                        #showProcessList
    | SHOW ROLES                                                                    #showRoles        
    | SHOW PARTITION partitionId=INTEGER_VALUE                                      #showPartitionId
    | SHOW PRIVILEGES                                                               #showPrivileges
    | SHOW PROC path=STRING_LITERAL                                                 #showProc       
    | SHOW FILE ((FROM | IN) database=multipartIdentifier)?                         #showSmallFiles 
    | SHOW STORAGE? ENGINES                                                         #showStorageEngines
    | SHOW CREATE CATALOG name=identifier                                           #showCreateCatalog
    | SHOW CATALOG name=identifier                                                  #showCatalog
    | SHOW CATALOGS wildWhere?                                                      #showCatalogs
    | SHOW PROPERTY (FOR user=identifierOrText)? (LIKE STRING_LITERAL)?                         #showUserProperties
    | SHOW ALL PROPERTIES (LIKE STRING_LITERAL)?                                               #showAllProperties
    | SHOW COLLATION wildWhere?                                                     #showCollation
    | SHOW SQL_BLOCK_RULE (FOR ruleName=identifier)?                                #showSqlBlockRule
    | SHOW CREATE VIEW name=multipartIdentifier                                     #showCreateView
    | SHOW DATA TYPES                                                               #showDataTypes
    | SHOW CREATE MATERIALIZED VIEW mvName=identifier
        ON tableName=multipartIdentifier                                            #showCreateMaterializedView  
    | SHOW (WARNINGS | ERRORS) limitClause?                                         #showWarningErrors
    | SHOW COUNT LEFT_PAREN ASTERISK RIGHT_PAREN (WARNINGS | ERRORS)                #showWarningErrorCount
    | SHOW BACKENDS                                                                 #showBackends
    | SHOW STAGES                                                                   #showStages
    | SHOW REPLICA DISTRIBUTION FROM baseTableRef                                   #showReplicaDistribution
    | SHOW FULL? TRIGGERS ((FROM | IN) database=multipartIdentifier)? wildWhere?    #showTriggers    
    | SHOW TABLET DIAGNOSIS tabletId=INTEGER_VALUE                                  #showDiagnoseTablet
    | SHOW FRONTENDS name=identifier?                                               #showFrontends 
    | SHOW DATABASE databaseId=INTEGER_VALUE                                        #showDatabaseId
    | SHOW TABLE tableId=INTEGER_VALUE                                              #showTableId
    | SHOW TRASH (ON backend=STRING_LITERAL)?                                       #showTrash
    | SHOW (GLOBAL | SESSION | LOCAL)? STATUS                                       #showStatus
    | SHOW WHITELIST                                                                #showWhitelist
    | SHOW TABLETS BELONG
        tabletIds+=INTEGER_VALUE (COMMA tabletIds+=INTEGER_VALUE)*                  #showTabletsBelong
    | SHOW DATA SKEW FROM baseTableRef                                              #showDataSkew
    | SHOW TABLE CREATION ((FROM | IN) database=multipartIdentifier)?
        (LIKE STRING_LITERAL)?                                                      #showTableCreation
    | SHOW TABLET STORAGE FORMAT VERBOSE?                                           #showTabletStorageFormat
<<<<<<< HEAD
    | SHOW QUERY PROFILE queryIdPath=STRING_LITERAL                                 #showQueryProfile
    | SHOW CONVERT_LSC ((FROM | IN) database=multipartIdentifier)?                  #showConvertLsc
=======
    | SHOW QUERY PROFILE queryIdPath=STRING_LITERAL? limitClause?                    #showQueryProfile
>>>>>>> fb5e5553
    ;

supportedLoadStatement
    : SYNC                                                                          #sync
    | createRoutineLoad                                                             #createRoutineLoadAlias
    ;

supportedOtherStatement
    : HELP mark=identifierOrText                                                    #help
    ;

unsupportedOtherStatement 
    : INSTALL PLUGIN FROM source=identifierOrText properties=propertyClause?        #installPlugin
    | UNINSTALL PLUGIN name=identifierOrText                                        #uninstallPlugin
    | LOCK TABLES (lockTable (COMMA lockTable)*)?                                   #lockTables
    | UNLOCK TABLES                                                                 #unlockTables
    | WARM UP (CLUSTER | COMPUTE GROUP) destination=identifier WITH
        ((CLUSTER | COMPUTE GROUP) source=identifier |
            (warmUpItem (AND warmUpItem)*)) FORCE?                                  #warmUpCluster
    | BACKUP SNAPSHOT label=multipartIdentifier TO repo=identifier
        ((ON | EXCLUDE) LEFT_PAREN baseTableRef (COMMA baseTableRef)* RIGHT_PAREN)?
        properties=propertyClause?                                                  #backup
    | RESTORE SNAPSHOT label=multipartIdentifier FROM repo=identifier
        ((ON | EXCLUDE) LEFT_PAREN baseTableRef (COMMA baseTableRef)* RIGHT_PAREN)?
        properties=propertyClause?                                                  #restore
    | START TRANSACTION (WITH CONSISTENT SNAPSHOT)?                                 #unsupportedStartTransaction
    ;

warmUpItem
    : TABLE tableName=multipartIdentifier (PARTITION partitionName=identifier)?
    ;

lockTable
    : name=multipartIdentifier (AS alias=identifierOrText)?
        (READ (LOCAL)? | (LOW_PRIORITY)? WRITE)
    ;

unsupportedShowStatement
    : SHOW ROW POLICY (FOR (userIdentify | (ROLE role=identifier)))?                #showRowPolicy
    | SHOW STORAGE POLICY (USING (FOR policy=identifierOrText)?)?                   #showStoragePolicy
    | SHOW STORAGE (VAULT | VAULTS)                                                 #showStorageVault
    | SHOW OPEN TABLES ((FROM | IN) database=multipartIdentifier)? wildWhere?       #showOpenTables
    | SHOW TABLE STATUS ((FROM | IN) database=multipartIdentifier)? wildWhere?      #showTableStatus
    | SHOW FULL? TABLES ((FROM | IN) database=multipartIdentifier)? wildWhere?      #showTables
    | SHOW FULL? VIEWS ((FROM | IN) database=multipartIdentifier)? wildWhere?       #showViews
    | SHOW CREATE MATERIALIZED VIEW name=multipartIdentifier                        #showMaterializedView
    | SHOW CREATE (GLOBAL | SESSION | LOCAL)? FUNCTION functionIdentifier
        LEFT_PAREN functionArguments? RIGHT_PAREN
        ((FROM | IN) database=multipartIdentifier)?                                 #showCreateFunction
    | SHOW (DATABASES | SCHEMAS) (FROM catalog=identifier)? wildWhere?              #showDatabases
    | SHOW FULL? (COLUMNS | FIELDS) (FROM | IN) tableName=multipartIdentifier
        ((FROM | IN) database=multipartIdentifier)? wildWhere?                      #showColumns
    | SHOW LOAD WARNINGS ((((FROM | IN) database=multipartIdentifier)?
        wildWhere? limitClause?) | (ON url=STRING_LITERAL))                         #showLoadWarings
    | SHOW STREAM? LOAD ((FROM | IN) database=multipartIdentifier)? wildWhere?
        sortClause? limitClause?                                                    #showLoad
    | SHOW EXPORT ((FROM | IN) database=multipartIdentifier)? wildWhere?
        sortClause? limitClause?                                                    #showExport
    | SHOW ALTER TABLE (ROLLUP | (MATERIALIZED VIEW) | COLUMN)
        ((FROM | IN) database=multipartIdentifier)? wildWhere?
        sortClause? limitClause?                                                    #showAlterTable
    | SHOW DATA (ALL)? (FROM tableName=multipartIdentifier)?
        sortClause? propertyClause?                                                 #showData
    | SHOW TEMPORARY? PARTITIONS FROM tableName=multipartIdentifier
        wildWhere? sortClause? limitClause?                                         #showPartitions
    | SHOW TABLET tabletId=INTEGER_VALUE                                            #showTabletId
    | SHOW TABLETS FROM tableName=multipartIdentifier partitionSpec?
        wildWhere? sortClause? limitClause?                                         #showTabletsFromTable
    | SHOW BACKUP ((FROM | IN) database=multipartIdentifier)? wildWhere?            #showBackup
    | SHOW BRIEF? RESTORE ((FROM | IN) database=multipartIdentifier)? wildWhere?    #showRestore
    | SHOW RESOURCES wildWhere? sortClause? limitClause?                            #showResources
    | SHOW WORKLOAD GROUPS wildWhere?                                               #showWorkloadGroups
    | SHOW SNAPSHOT ON repo=identifier wildWhere?                                   #showSnapshot
    | SHOW FULL? BUILTIN? FUNCTIONS
        ((FROM | IN) database=multipartIdentifier)? wildWhere?                      #showFunctions
    | SHOW GLOBAL FULL? FUNCTIONS wildWhere?                                        #showGlobalFunctions
    | SHOW TYPECAST ((FROM | IN) database=multipartIdentifier)?                     #showTypeCast
    | SHOW (KEY | KEYS | INDEX | INDEXES)
        (FROM |IN) tableName=multipartIdentifier
        ((FROM | IN) database=multipartIdentifier)?                                 #showIndex
    | SHOW TRANSACTION ((FROM | IN) database=multipartIdentifier)? wildWhere?       #showTransaction
    | SHOW CACHE HOTSPOT tablePath=STRING_LITERAL                                   #showCacheHotSpot
    | SHOW CATALOG RECYCLE BIN wildWhere?                                           #showCatalogRecycleBin
    | SHOW QUERY STATS ((FOR database=identifier)
            | (FROM tableName=multipartIdentifier (ALL VERBOSE?)?))?                #showQueryStats
    | SHOW BUILD INDEX ((FROM | IN) database=multipartIdentifier)?
        wildWhere? sortClause? limitClause?                                         #showBuildIndex
    | SHOW (CLUSTERS | (COMPUTE GROUPS))                                            #showClusters
    | SHOW REPLICA STATUS FROM baseTableRef wildWhere?                              #showReplicaStatus
    | SHOW COPY ((FROM | IN) database=multipartIdentifier)?
        whereClause? sortClause? limitClause?                                       #showCopy
    | SHOW WARM UP JOB wildWhere?                                                   #showWarmUpJob
    ;

createRoutineLoad
    : CREATE ROUTINE LOAD label=multipartIdentifier (ON table=identifier)?
              (WITH (APPEND | DELETE | MERGE))?
              (loadProperty (COMMA loadProperty)*)? propertyClause? FROM type=identifier
              LEFT_PAREN customProperties=propertyItemList RIGHT_PAREN
              commentSpec?
    ;

unsupportedLoadStatement
    : LOAD mysqlDataDesc
        (PROPERTIES LEFT_PAREN properties=propertyItemList RIGHT_PAREN)?
        (commentSpec)?                                                              #mysqlLoad
    | CREATE SYNC label=multipartIdentifier
          LEFT_PAREN channelDescriptions RIGHT_PAREN
          FROM BINLOG LEFT_PAREN propertyItemList RIGHT_PAREN
          properties=propertyClause?                                                #createDataSyncJob
    | STOP SYNC JOB name=multipartIdentifier                                        #stopDataSyncJob
    | RESUME SYNC JOB name=multipartIdentifier                                      #resumeDataSyncJob
    | PAUSE SYNC JOB name=multipartIdentifier                                       #pauseDataSyncJob
    | PAUSE ROUTINE LOAD FOR label=multipartIdentifier                              #pauseRoutineLoad
    | PAUSE ALL ROUTINE LOAD                                                        #pauseAllRoutineLoad
    | RESUME ROUTINE LOAD FOR label=multipartIdentifier                             #resumeRoutineLoad
    | RESUME ALL ROUTINE LOAD                                                       #resumeAllRoutineLoad
    | STOP ROUTINE LOAD FOR label=multipartIdentifier                               #stopRoutineLoad
    | SHOW ALL? ROUTINE LOAD ((FOR label=multipartIdentifier) | wildWhere?)         #showRoutineLoad
    | SHOW ROUTINE LOAD TASK ((FROM | IN) database=identifier)? wildWhere?          #showRoutineLoadTask
    | SHOW ALL? CREATE ROUTINE LOAD FOR label=multipartIdentifier                   #showCreateRoutineLoad
    | SHOW CREATE LOAD FOR label=multipartIdentifier                                #showCreateLoad
    ;

loadProperty
    : COLUMNS TERMINATED BY STRING_LITERAL                                          #separator
    | importColumnsStatement                                                        #importColumns
    | importPrecedingFilterStatement                                                #importPrecedingFilter
    | importWhereStatement                                                          #importWhere
    | importDeleteOnStatement                                                       #importDeleteOn
    | importSequenceStatement                                                       #importSequence
    | partitionSpec                                                                 #importPartitions
    ;

importSequenceStatement
    : ORDER BY identifier
    ;

importDeleteOnStatement
    : DELETE ON booleanExpression
    ;

importWhereStatement
    : WHERE booleanExpression
    ;

importPrecedingFilterStatement
    : PRECEDING FILTER booleanExpression
    ;

importColumnsStatement
    : COLUMNS LEFT_PAREN importColumnDesc (COMMA importColumnDesc)* RIGHT_PAREN
    ;

importColumnDesc
    : name=identifier (EQ booleanExpression)?
    | LEFT_PAREN name=identifier (EQ booleanExpression)? RIGHT_PAREN
    ;

channelDescriptions
    : channelDescription (COMMA channelDescription)*
    ;

channelDescription
    : FROM source=multipartIdentifier INTO destination=multipartIdentifier
        partitionSpec? columnList=identifierList?
    ;

supportedRefreshStatement
    : REFRESH CATALOG name=identifier propertyClause?                               #refreshCatalog
    | REFRESH DATABASE name=multipartIdentifier propertyClause?                     #refreshDatabase
    | REFRESH TABLE name=multipartIdentifier                                        #refreshTable
    ;

supportedCleanStatement
    : CLEAN ALL PROFILE                                                             #cleanAllProfile
    ;

unsupportedRefreshStatement
    : REFRESH LDAP (ALL | (FOR user=identifierOrText))                              #refreshLdap
    ;

unsupportedCleanStatement
    : CLEAN LABEL label=identifier? (FROM | IN) database=identifier                 #cleanLabel
    | CLEAN QUERY STATS ((FOR database=identifier)
        | ((FROM | IN) table=multipartIdentifier))                                  #cleanQueryStats
    | CLEAN ALL QUERY STATS                                                         #cleanAllQueryStats
    ;

supportedCancelStatement
    : CANCEL LOAD ((FROM | IN) database=identifier)? wildWhere?                     #cancelLoad
    | CANCEL EXPORT ((FROM | IN) database=identifier)? wildWhere?                   #cancelExport
    | CANCEL WARM UP JOB wildWhere?                                                 #cancelWarmUpJob
    ;

unsupportedCancelStatement
    : CANCEL ALTER TABLE (ROLLUP | (MATERIALIZED VIEW) | COLUMN)
        FROM tableName=multipartIdentifier (LEFT_PAREN jobIds+=INTEGER_VALUE
            (COMMA jobIds+=INTEGER_VALUE)* RIGHT_PAREN)?                            #cancelAlterTable
    | CANCEL BUILD INDEX ON tableName=multipartIdentifier
        (LEFT_PAREN jobIds+=INTEGER_VALUE
            (COMMA jobIds+=INTEGER_VALUE)* RIGHT_PAREN)?                            #cancelBuildIndex
    | CANCEL DECOMMISSION BACKEND hostPorts+=STRING_LITERAL
        (COMMA hostPorts+=STRING_LITERAL)*                                          #cancelDecommisionBackend
    | CANCEL BACKUP ((FROM | IN) database=identifier)?                              #cancelBackup
    | CANCEL RESTORE ((FROM | IN) database=identifier)?                             #cancelRestore
    ;

supportedAdminStatement
    : ADMIN SHOW REPLICA DISTRIBUTION FROM baseTableRef                             #adminShowReplicaDistribution
    | ADMIN REBALANCE DISK (ON LEFT_PAREN backends+=STRING_LITERAL
        (COMMA backends+=STRING_LITERAL)* RIGHT_PAREN)?                             #adminRebalanceDisk
    | ADMIN CANCEL REBALANCE DISK (ON LEFT_PAREN backends+=STRING_LITERAL
        (COMMA backends+=STRING_LITERAL)* RIGHT_PAREN)?                             #adminCancelRebalanceDisk
    | ADMIN DIAGNOSE TABLET tabletId=INTEGER_VALUE                                  #adminDiagnoseTablet
    | ADMIN SHOW REPLICA STATUS FROM baseTableRef (WHERE STATUS EQ|NEQ STRING_LITERAL)?   #adminShowReplicaStatus
    | ADMIN COMPACT TABLE baseTableRef (WHERE TYPE EQ STRING_LITERAL)?              #adminCompactTable
    | ADMIN CHECK tabletList properties=propertyClause?                             #adminCheckTablets
    | ADMIN SHOW TABLET STORAGE FORMAT VERBOSE?                                     #adminShowTabletStorageFormat
    | ADMIN CLEAN TRASH
        (ON LEFT_PAREN backends+=STRING_LITERAL
              (COMMA backends+=STRING_LITERAL)* RIGHT_PAREN)?                       #adminCleanTrash
    | ADMIN SET TABLE name=multipartIdentifier STATUS properties=propertyClause?    #adminSetTableStatus    
    ;

supportedRecoverStatement
    : RECOVER DATABASE name=identifier id=INTEGER_VALUE? (AS alias=identifier)?     #recoverDatabase
    | RECOVER TABLE name=multipartIdentifier
        id=INTEGER_VALUE? (AS alias=identifier)?                                    #recoverTable
    | RECOVER PARTITION name=identifier id=INTEGER_VALUE? (AS alias=identifier)?
        FROM tableName=multipartIdentifier                                          #recoverPartition
    ;

unsupportedAdminStatement
    : ADMIN SET REPLICA STATUS PROPERTIES LEFT_PAREN propertyItemList RIGHT_PAREN   #adminSetReplicaStatus
    | ADMIN SET REPLICA VERSION PROPERTIES LEFT_PAREN propertyItemList RIGHT_PAREN  #adminSetReplicaVersion
    | ADMIN REPAIR TABLE baseTableRef                                               #adminRepairTable
    | ADMIN CANCEL REPAIR TABLE baseTableRef                                        #adminCancelRepairTable
    | ADMIN SET (FRONTEND | (ALL FRONTENDS)) CONFIG
        (LEFT_PAREN propertyItemList RIGHT_PAREN)? ALL?                             #adminSetFrontendConfig
    | ADMIN SET TABLE name=multipartIdentifier
        PARTITION VERSION properties=propertyClause?                                #adminSetPartitionVersion
    | ADMIN COPY TABLET tabletId=INTEGER_VALUE properties=propertyClause?           #adminCopyTablet
    ;

baseTableRef
    : multipartIdentifier optScanParams? tableSnapshot? specifiedPartition?
        tabletList? tableAlias sample? relationHint?
    ;

wildWhere
    : LIKE STRING_LITERAL
    | WHERE expression
    ;

unsupportedTransactionStatement
    : BEGIN (WITH LABEL identifier?)?                                               #transactionBegin
    | COMMIT WORK? (AND NO? CHAIN)? (NO? RELEASE)?                                  #transcationCommit
    | ROLLBACK WORK? (AND NO? CHAIN)? (NO? RELEASE)?                                #transactionRollback
    ;

unsupportedGrantRevokeStatement
    : GRANT privilegeList ON multipartIdentifierOrAsterisk
        TO (userIdentify | ROLE STRING_LITERAL)                                     #grantTablePrivilege
    | GRANT privilegeList ON
        (RESOURCE | CLUSTER | COMPUTE GROUP | STAGE | STORAGE VAULT | WORKLOAD GROUP)
        identifierOrTextOrAsterisk TO (userIdentify | ROLE STRING_LITERAL)          #grantResourcePrivilege
    | GRANT roles+=STRING_LITERAL (COMMA roles+=STRING_LITERAL)* TO userIdentify    #grantRole
    | REVOKE privilegeList ON multipartIdentifierOrAsterisk
        FROM (userIdentify | ROLE STRING_LITERAL)                                   #grantTablePrivilege
    | REVOKE privilegeList ON
        (RESOURCE | CLUSTER | COMPUTE GROUP | STAGE | STORAGE VAULT | WORKLOAD GROUP)
        identifierOrTextOrAsterisk FROM (userIdentify | ROLE STRING_LITERAL)        #grantResourcePrivilege
    | REVOKE roles+=STRING_LITERAL (COMMA roles+=STRING_LITERAL)* FROM userIdentify #grantRole
    ;

privilege
    : name=identifier columns=identifierList?
    | ALL
    ;

privilegeList
    : privilege (COMMA privilege)*
    ;

unsupportedAlterStatement
    : ALTER SYSTEM alterSystemClause                                                #alterSystem
    | ALTER DATABASE name=identifier SET (DATA |REPLICA | TRANSACTION)
        QUOTA INTEGER_VALUE identifier?                                             #alterDatabaseSetQuota
    | ALTER DATABASE name=identifier SET PROPERTIES
        LEFT_PAREN propertyItemList RIGHT_PAREN                                     #alterDatabaseProperties
    | ALTER CATALOG name=identifier SET PROPERTIES
        LEFT_PAREN propertyItemList RIGHT_PAREN                                     #alterCatalogProperties
    | ALTER RESOURCE name=identifierOrText properties=propertyClause?               #alterResource
    | ALTER COLOCATE GROUP name=multipartIdentifier
        SET LEFT_PAREN propertyItemList RIGHT_PAREN                                 #alterColocateGroup
    | ALTER ROUTINE LOAD FOR name=multipartIdentifier properties=propertyClause?
            (FROM type=identifier LEFT_PAREN propertyItemList RIGHT_PAREN)?         #alterRoutineLoad
    | ALTER STORAGE POLICY name=identifierOrText
        properties=propertyClause                                                   #alterStoragePlicy
    | ALTER USER (IF EXISTS)? grantUserIdentify
        passwordOption (COMMENT STRING_LITERAL)?                                    #alterUser
    | ALTER REPOSITORY name=identifier properties=propertyClause?                   #alterRepository
    ;

alterSystemClause
    : ADD BACKEND hostPorts+=STRING_LITERAL (COMMA hostPorts+=STRING_LITERAL)*
        properties=propertyClause?                                                  #addBackendClause
    | (DROP | DROPP) BACKEND hostPorts+=STRING_LITERAL
        (COMMA hostPorts+=STRING_LITERAL)*                                          #dropBackendClause
    | DECOMMISSION BACKEND hostPorts+=STRING_LITERAL
        (COMMA hostPorts+=STRING_LITERAL)*                                          #decommissionBackendClause
    | ADD OBSERVER hostPort=STRING_LITERAL                                          #addObserverClause
    | DROP OBSERVER hostPort=STRING_LITERAL                                         #dropObserverClause
    | ADD FOLLOWER hostPort=STRING_LITERAL                                          #addFollowerClause
    | DROP FOLLOWER hostPort=STRING_LITERAL                                         #dropFollowerClause
    | ADD BROKER name=identifierOrText hostPorts+=STRING_LITERAL
        (COMMA hostPorts+=STRING_LITERAL)*                                          #addBrokerClause
    | DROP BROKER name=identifierOrText hostPorts+=STRING_LITERAL
        (COMMA hostPorts+=STRING_LITERAL)*                                          #dropBrokerClause
    | DROP ALL BROKER name=identifierOrText                                         #dropAllBrokerClause
    | SET LOAD ERRORS HUB properties=propertyClause?                                #alterLoadErrorUrlClause
    | MODIFY BACKEND hostPorts+=STRING_LITERAL
        (COMMA hostPorts+=STRING_LITERAL)*
        SET LEFT_PAREN propertyItemList RIGHT_PAREN                                 #modifyBackendClause
    | MODIFY (FRONTEND | BACKEND) hostPort=STRING_LITERAL
        HOSTNAME hostName=STRING_LITERAL                                            #modifyFrontendOrBackendHostNameClause
    ;

dropRollupClause
    : rollupName=identifier properties=propertyClause?
    ;

addRollupClause
    : rollupName=identifier columns=identifierList
        (DUPLICATE KEY dupKeys=identifierList)? fromRollup?
        properties=propertyClause?
    ;

alterTableClause
    : ADD COLUMN columnDef columnPosition? toRollup? properties=propertyClause?     #addColumnClause
    | ADD COLUMN LEFT_PAREN columnDefs RIGHT_PAREN
        toRollup? properties=propertyClause?                                        #addColumnsClause
    | DROP COLUMN name=identifier fromRollup? properties=propertyClause?            #dropColumnClause
    | MODIFY COLUMN columnDef columnPosition? fromRollup?
    properties=propertyClause?                                                      #modifyColumnClause
    | ORDER BY identifierList fromRollup? properties=propertyClause?                #reorderColumnsClause
    | ADD TEMPORARY? partitionDef
        (DISTRIBUTED BY (HASH hashKeys=identifierList | RANDOM)
            (BUCKETS (INTEGER_VALUE | autoBucket=AUTO))?)?
        properties=propertyClause?                                                  #addPartitionClause
    | DROP TEMPORARY? PARTITION (IF EXISTS)? partitionName=identifier FORCE?
        (FROM INDEX indexName=identifier)?                                          #dropPartitionClause
    | MODIFY TEMPORARY? PARTITION
        (partitionName=identifier | partitionNames=identifierList
            | LEFT_PAREN ASTERISK RIGHT_PAREN)
        SET LEFT_PAREN partitionProperties=propertyItemList RIGHT_PAREN             #modifyPartitionClause
    | REPLACE partitions=partitionSpec? WITH tempPartitions=partitionSpec?
        FORCE? properties=propertyClause?                                           #replacePartitionClause
    | REPLACE WITH TABLE name=identifier properties=propertyClause?  FORCE?         #replaceTableClause
    | RENAME newName=identifier                                                     #renameClause
    | RENAME ROLLUP name=identifier newName=identifier                              #renameRollupClause
    | RENAME PARTITION name=identifier newName=identifier                           #renamePartitionClause
    | RENAME COLUMN name=identifier newName=identifier                              #renameColumnClause
    | ADD indexDef                                                                  #addIndexClause
    | DROP INDEX (IF EXISTS)? name=identifier                                       #dropIndexClause
    | ENABLE FEATURE name=STRING_LITERAL (WITH properties=propertyClause)?          #enableFeatureClause
    | MODIFY DISTRIBUTION (DISTRIBUTED BY (HASH hashKeys=identifierList | RANDOM)
        (BUCKETS (INTEGER_VALUE | autoBucket=AUTO))?)?                              #modifyDistributionClause
    | MODIFY COMMENT comment=STRING_LITERAL                                         #modifyTableCommentClause
    | MODIFY COLUMN name=identifier COMMENT comment=STRING_LITERAL                  #modifyColumnCommentClause
    | MODIFY ENGINE TO name=identifier properties=propertyClause?                   #modifyEngineClause
    | ADD TEMPORARY? PARTITIONS
        FROM from=partitionValueList TO to=partitionValueList
        INTERVAL INTEGER_VALUE unit=identifier? properties=propertyClause?          #alterMultiPartitionClause
    ;

columnPosition
    : FIRST
    | AFTER position=identifier
    ;

toRollup
    : (TO | IN) rollup=identifier
    ;

fromRollup
    : FROM rollup=identifier
    ;

unsupportedDropStatement
    : DROP (DATABASE | SCHEMA) (IF EXISTS)? name=multipartIdentifier FORCE?     #dropDatabase
    | DROP (GLOBAL | SESSION | LOCAL)? FUNCTION (IF EXISTS)?
        functionIdentifier LEFT_PAREN functionArguments? RIGHT_PAREN            #dropFunction
    | DROP TABLE (IF EXISTS)? name=multipartIdentifier FORCE?                   #dropTable
    | DROP VIEW (IF EXISTS)? name=multipartIdentifier                           #dropView
    | DROP INDEX (IF EXISTS)? name=identifier ON tableName=multipartIdentifier  #dropIndex
    | DROP RESOURCE (IF EXISTS)? name=identifierOrText                          #dropResource
    | DROP ROW POLICY (IF EXISTS)? policyName=identifier
        ON tableName=multipartIdentifier
        (FOR (userIdentify | ROLE roleName=identifier))?                        #dropRowPolicy
    | DROP STAGE (IF EXISTS)? name=identifier                                   #dropStage
    ;

unsupportedStatsStatement
    : ANALYZE TABLE name=multipartIdentifier partitionSpec?
        columns=identifierList? (WITH analyzeProperties)* propertyClause?       #analyzeTable
    | ANALYZE DATABASE name=multipartIdentifier
        (WITH analyzeProperties)* propertyClause?                               #analyzeDatabase
    | ALTER TABLE name=multipartIdentifier SET STATS
        LEFT_PAREN propertyItemList RIGHT_PAREN partitionSpec?                  #alterTableStats
    | ALTER TABLE name=multipartIdentifier (INDEX indexName=identifier)?
        MODIFY COLUMN columnName=identifier
        SET STATS LEFT_PAREN propertyItemList RIGHT_PAREN partitionSpec?        #alterColumnStats
    | DROP STATS tableName=multipartIdentifier
        columns=identifierList? partitionSpec?                                  #dropStats
    | DROP CACHED STATS tableName=multipartIdentifier                           #dropCachedStats
    | DROP EXPIRED STATS                                                        #dropExpiredStats
    | DROP ANALYZE JOB INTEGER_VALUE                                            #dropAanalyzeJob
    | KILL ANALYZE jobId=INTEGER_VALUE                                          #killAnalyzeJob
    | SHOW TABLE STATS tableName=multipartIdentifier
        partitionSpec? columnList=identifierList?                               #showTableStats
    | SHOW TABLE STATS tableId=INTEGER_VALUE                                    #showTableStats
    | SHOW INDEX STATS tableName=multipartIdentifier indexId=identifier         #showIndexStats
    | SHOW COLUMN CACHED? STATS tableName=multipartIdentifier
        columnList=identifierList? partitionSpec?                               #showColumnStats
    | SHOW COLUMN HISTOGRAM tableName=multipartIdentifier
        columnList=identifierList                                               #showColumnHistogramStats
    | SHOW AUTO? ANALYZE tableName=multipartIdentifier? wildWhere?              #showAnalyze
    | SHOW ANALYZE jobId=INTEGER_VALUE wildWhere?                               #showAnalyzeFromJobId
    | SHOW AUTO JOBS tableName=multipartIdentifier? wildWhere?                  #showAutoAnalyzeJobs
    | SHOW ANALYZE TASK STATUS jobId=INTEGER_VALUE                              #showAnalyzeTask
    ;

analyzeProperties
    : SYNC
    | INCREMENTAL
    | FULL
    | SQL
    | HISTOGRAM
    | (SAMPLE ((ROWS rows=INTEGER_VALUE) | (PERCENT percent=INTEGER_VALUE)) )
    | (BUCKETS bucket=INTEGER_VALUE)
    | (PERIOD periodInSecond=INTEGER_VALUE)
    | (CRON crontabExpr=STRING_LITERAL)
    ;

unsupportedCreateStatement
    : CREATE (DATABASE | SCHEMA) (IF NOT EXISTS)? name=multipartIdentifier
        properties=propertyClause?                                              #createDatabase
    | CREATE (GLOBAL | SESSION | LOCAL)?
        (TABLES | AGGREGATE)? FUNCTION (IF NOT EXISTS)?
        functionIdentifier LEFT_PAREN functionArguments? RIGHT_PAREN
        RETURNS returnType=dataType (INTERMEDIATE intermediateType=dataType)?
        properties=propertyClause?                                              #createUserDefineFunction
    | CREATE (GLOBAL | SESSION | LOCAL)? ALIAS FUNCTION (IF NOT EXISTS)?
        functionIdentifier LEFT_PAREN functionArguments? RIGHT_PAREN
        WITH PARAMETER LEFT_PAREN parameters=identifierSeq? RIGHT_PAREN
        AS expression                                                           #createAliasFunction
    | CREATE USER (IF NOT EXISTS)? grantUserIdentify
        (SUPERUSER | DEFAULT ROLE role=STRING_LITERAL)?
        passwordOption (COMMENT STRING_LITERAL)?                                #createUser
    | CREATE (READ ONLY)? REPOSITORY name=identifier WITH storageBackend        #createRepository
    | CREATE INDEX (IF NOT EXISTS)? name=identifier
        ON tableName=multipartIdentifier identifierList
        (USING (BITMAP | NGRAM_BF | INVERTED))?
        properties=propertyClause? (COMMENT STRING_LITERAL)?                    #createIndex
    | CREATE EXTERNAL? RESOURCE (IF NOT EXISTS)?
        name=identifierOrText properties=propertyClause?                        #createResource
    | CREATE STORAGE VAULT (IF NOT EXISTS)?
        name=identifierOrText properties=propertyClause?                        #createStorageVault
    | CREATE WORKLOAD POLICY (IF NOT EXISTS)? name=identifierOrText
        (CONDITIONS LEFT_PAREN workloadPolicyConditions RIGHT_PAREN)?
        (ACTIONS LEFT_PAREN workloadPolicyActions RIGHT_PAREN)?
        properties=propertyClause?                                              #createWorkloadPolicy
    | CREATE STORAGE POLICY (IF NOT EXISTS)?
        name=identifier properties=propertyClause?                              #createStoragePolicy
    | BUILD INDEX name=identifier ON tableName=multipartIdentifier
        partitionSpec?                                                          #buildIndex
    | CREATE STAGE (IF NOT EXISTS)? name=identifier properties=propertyClause?  #createStage
    ;

workloadPolicyActions
    : workloadPolicyAction (COMMA workloadPolicyAction)*
    ;

workloadPolicyAction
    : SET_SESSION_VARIABLE STRING_LITERAL
    | identifier (STRING_LITERAL)?
    ;

workloadPolicyConditions
    : workloadPolicyCondition (COMMA workloadPolicyCondition)*
    ;

workloadPolicyCondition
    : metricName=identifier comparisonOperator (number | STRING_LITERAL)
    ;

storageBackend
    : (BROKER | S3 | HDFS | LOCAL) brokerName=identifier?
        ON LOCATION STRING_LITERAL properties=propertyClause?
    ;

passwordOption
    : (PASSWORD_HISTORY (historyDefault=DEFAULT | historyValue=INTEGER_VALUE))?
        (PASSWORD_EXPIRE (expireDefault=DEFAULT | expireNever=NEVER
            | INTERVAL expireValue=INTEGER_VALUE expireTimeUnit=(DAY | HOUR | SECOND)))?
        (PASSWORD_REUSE INTERVAL (reuseDefault=DEFAULT | reuseValue=INTEGER_VALUE DAY))?
        (FAILED_LOGIN_ATTEMPTS attemptsValue=INTEGER_VALUE)?
        (PASSWORD_LOCK_TIME (lockUnbounded=UNBOUNDED
            | lockValue=INTEGER_VALUE lockTimeUint=(DAY | HOUR | SECOND)))?
        (ACCOUNT_LOCK | ACCOUNT_UNLOCK)?
    ;

functionArguments
    : functionArgument (COMMA functionArgument)*
    ;

functionArgument
    : DOTDOTDOT
    | dataType
    ;

supportedSetStatement
    : SET (optionWithType | optionWithoutType)
        (COMMA (optionWithType | optionWithoutType))*                   #setOptions
    | SET identifier AS DEFAULT STORAGE VAULT                           #setDefaultStorageVault
    | SET PROPERTY (FOR user=identifierOrText)? propertyItemList        #setUserProperties
    | SET (GLOBAL | LOCAL | SESSION)? TRANSACTION
        ( transactionAccessMode
        | isolationLevel
        | transactionAccessMode COMMA isolationLevel
        | isolationLevel COMMA transactionAccessMode)                   #setTransaction
    ;

optionWithType
    : (GLOBAL | LOCAL | SESSION) identifier EQ (expression | DEFAULT)   #setVariableWithType
    ;

optionWithoutType
    : NAMES EQ expression                                               #setNames
    | (CHAR SET | CHARSET) (charsetName=identifierOrText | DEFAULT)     #setCharset
    | NAMES (charsetName=identifierOrText | DEFAULT)
        (COLLATE collateName=identifierOrText | DEFAULT)?               #setCollate
    | PASSWORD (FOR userIdentify)? EQ (STRING_LITERAL
        | (isPlain=PASSWORD LEFT_PAREN STRING_LITERAL RIGHT_PAREN))             #setPassword
    | LDAP_ADMIN_PASSWORD EQ (STRING_LITERAL
    | (PASSWORD LEFT_PAREN STRING_LITERAL RIGHT_PAREN))                 #setLdapAdminPassword
    | variable                                                          #setVariableWithoutType
    ;

variable
    : (DOUBLEATSIGN ((GLOBAL | LOCAL | SESSION) DOT)?)? identifier EQ (expression | DEFAULT) #setSystemVariable
    | ATSIGN identifier EQ expression #setUserVariable
    ;

transactionAccessMode
    : READ (ONLY | WRITE)
    ;

isolationLevel
    : ISOLATION LEVEL ((READ UNCOMMITTED) | (READ COMMITTED) | (REPEATABLE READ) | (SERIALIZABLE))
    ;

supportedUnsetStatement
    : UNSET (GLOBAL | SESSION | LOCAL)? VARIABLE (ALL | identifier)
    | UNSET DEFAULT STORAGE VAULT
    ;

supportedUseStatement
     : SWITCH catalog=identifier                                                      #switchCatalog
     | USE (catalog=identifier DOT)? database=identifier                              #useDatabase
     ;

unsupportedUseStatement
    : USE ((catalog=identifier DOT)? database=identifier)? ATSIGN cluster=identifier #useCloudCluster
    ;

unsupportedDmlStatement
    : TRUNCATE TABLE multipartIdentifier specifiedPartition?  FORCE?                 #truncateTable
    | COPY INTO name=multipartIdentifier columns=identifierList? FROM
        (stageAndPattern | (LEFT_PAREN SELECT selectColumnClause
            FROM stageAndPattern whereClause? RIGHT_PAREN))
        properties=propertyClause?                                                  #copyInto
    ;

stageAndPattern
    : ATSIGN (stage=identifier | TILDE)
        (LEFT_PAREN pattern=STRING_LITERAL RIGHT_PAREN)?
    ;

unsupportedKillStatement
    : KILL (CONNECTION)? INTEGER_VALUE              #killConnection
    | KILL QUERY (INTEGER_VALUE | STRING_LITERAL)   #killQuery
    ;

unsupportedDescribeStatement
    : explainCommand FUNCTION tvfName=identifier LEFT_PAREN
        (properties=propertyItemList)? RIGHT_PAREN tableAlias   #describeTableValuedFunction
    | explainCommand multipartIdentifier ALL                    #describeTableAll
    | explainCommand multipartIdentifier specifiedPartition?    #describeTable
    ;

constraint
    : PRIMARY KEY slots=identifierList
    | UNIQUE slots=identifierList
    | FOREIGN KEY slots=identifierList
        REFERENCES referenceTable=multipartIdentifier
        referencedSlots=identifierList
    ;

partitionSpec
    : TEMPORARY? (PARTITION | PARTITIONS) partitions=identifierList
    | TEMPORARY? PARTITION partition=errorCapturingIdentifier
	| (PARTITION | PARTITIONS) LEFT_PAREN ASTERISK RIGHT_PAREN // for auto detect partition in overwriting
	// TODO: support analyze external table partition spec https://github.com/apache/doris/pull/24154
	// | PARTITIONS WITH RECENT
    ;

partitionTable
    : ((autoPartition=AUTO)? PARTITION BY (RANGE | LIST)? partitionList=identityOrFunctionList
       (LEFT_PAREN (partitions=partitionsDef)? RIGHT_PAREN))
    ;

identityOrFunctionList
    : LEFT_PAREN identityOrFunction (COMMA partitions+=identityOrFunction)* RIGHT_PAREN
    ;

identityOrFunction
    : (identifier | functionCallExpression)
    ;

dataDesc
    : ((WITH)? mergeType)? DATA INFILE LEFT_PAREN filePaths+=STRING_LITERAL (COMMA filePath+=STRING_LITERAL)* RIGHT_PAREN
        INTO TABLE targetTableName=identifier
        (partitionSpec)?
        (COLUMNS TERMINATED BY comma=STRING_LITERAL)?
        (LINES TERMINATED BY separator=STRING_LITERAL)?
        (FORMAT AS format=identifierOrText)?
        (COMPRESS_TYPE AS compressType=identifierOrText)?
        (columns=identifierList)?
        (columnsFromPath=colFromPath)?
        (columnMapping=colMappingList)?
        (preFilter=preFilterClause)?
        (where=whereClause)?
        (deleteOn=deleteOnClause)?
        (sequenceColumn=sequenceColClause)?
        (propertyClause)?
    | ((WITH)? mergeType)? DATA FROM TABLE sourceTableName=identifier
        INTO TABLE targetTableName=identifier
        (PARTITION partition=identifierList)?
        (columnMapping=colMappingList)?
        (where=whereClause)?
        (deleteOn=deleteOnClause)?
        (propertyClause)?
    ;

// -----------------Command accessories-----------------
buildMode
    : BUILD (IMMEDIATE | DEFERRED)
    ;

refreshTrigger
    : ON MANUAL
    | ON SCHEDULE refreshSchedule
    | ON COMMIT
    ;

refreshSchedule
    : EVERY INTEGER_VALUE refreshUnit = identifier (STARTS STRING_LITERAL)?
    ;

refreshMethod
    : COMPLETE | AUTO
    ;

mvPartition
    : partitionKey = identifier
    | partitionExpr = functionCallExpression
    ;

identifierOrText
    : identifier
    | STRING_LITERAL
    ;

identifierOrTextOrAsterisk
    : identifier
    | STRING_LITERAL
    | ASTERISK
    ;

multipartIdentifierOrAsterisk
    : parts+=identifierOrAsterisk (DOT parts+=identifierOrAsterisk)*
    ;

identifierOrAsterisk
    : identifierOrText
    | ASTERISK
    ;

userIdentify
    : user=identifierOrText (ATSIGN (host=identifierOrText
        | LEFT_PAREN host=identifierOrText RIGHT_PAREN))?
    ;

grantUserIdentify
    : userIdentify (IDENTIFIED BY PASSWORD? STRING_LITERAL)?
    ;

explain
    : explainCommand planType?
          level=(VERBOSE | TREE | GRAPH | PLAN | DUMP)?
          PROCESS?
    ;

explainCommand
    : EXPLAIN
    | DESC
    | DESCRIBE
    ;

planType
    : PARSED
    | ANALYZED
    | REWRITTEN | LOGICAL  // same type
    | OPTIMIZED | PHYSICAL   // same type
    | SHAPE
    | MEMO
    | DISTRIBUTED
    | ALL // default type
    ;

replayCommand
    : PLAN REPLAYER replayType;

replayType
    : DUMP query
    | PLAY filePath=STRING_LITERAL;

mergeType
    : APPEND
    | DELETE
    | MERGE
    ;

preFilterClause
    : PRECEDING FILTER expression
    ;

deleteOnClause
    : DELETE ON expression
    ;

sequenceColClause
    : ORDER BY identifier
    ;

colFromPath
    : COLUMNS FROM PATH AS identifierList
    ;

colMappingList
    : SET LEFT_PAREN mappingSet+=mappingExpr (COMMA mappingSet+=mappingExpr)* RIGHT_PAREN
    ;

mappingExpr
    : (mappingCol=identifier EQ expression)
    ;

withRemoteStorageSystem
    : resourceDesc
    | WITH S3 LEFT_PAREN
        brokerProperties=propertyItemList
        RIGHT_PAREN
    | WITH HDFS LEFT_PAREN
        brokerProperties=propertyItemList
        RIGHT_PAREN
    | WITH LOCAL LEFT_PAREN
        brokerProperties=propertyItemList
        RIGHT_PAREN
    | WITH BROKER brokerName=identifierOrText
        (LEFT_PAREN
        brokerProperties=propertyItemList
        RIGHT_PAREN)?
    ;

resourceDesc
    : WITH RESOURCE resourceName=identifierOrText (LEFT_PAREN propertyItemList RIGHT_PAREN)?
    ;

mysqlDataDesc
    : DATA LOCAL?
        INFILE filePath=STRING_LITERAL
        INTO TABLE tableName=multipartIdentifier
        (PARTITION partition=identifierList)?
        (COLUMNS TERMINATED BY comma=STRING_LITERAL)?
        (LINES TERMINATED BY separator=STRING_LITERAL)?
        (skipLines)?
        (columns=identifierList)?
        (colMappingList)?
        (propertyClause)?
    ;

skipLines : IGNORE lines=INTEGER_VALUE LINES | IGNORE lines=INTEGER_VALUE ROWS ;

//  -----------------Query-----------------
// add queryOrganization for parse (q1) union (q2) union (q3) order by keys, otherwise 'order' will be recognized to be
// identifier.

outFileClause
    : INTO OUTFILE filePath=constant
        (FORMAT AS format=identifier)?
        (propertyClause)?
    ;

query
    : cte? queryTerm queryOrganization
    ;

queryTerm
    : queryPrimary                                                         #queryTermDefault
    | left=queryTerm operator=INTERSECT setQuantifier? right=queryTerm     #setOperation
    | left=queryTerm operator=(UNION | EXCEPT | MINUS)
      setQuantifier? right=queryTerm                                       #setOperation
    ;

setQuantifier
    : DISTINCT
    | ALL
    ;

queryPrimary
    : querySpecification                                                   #queryPrimaryDefault
    | LEFT_PAREN query RIGHT_PAREN                                         #subquery
    | inlineTable                                                          #valuesTable
    ;

querySpecification
    : selectClause
      intoClause?
      fromClause?
      whereClause?
      aggClause?
      havingClause?
      qualifyClause?
      {doris_legacy_SQL_syntax}? queryOrganization                         #regularQuerySpecification
    ;

cte
    : WITH aliasQuery (COMMA aliasQuery)*
    ;

aliasQuery
    : identifier columnAliases? AS LEFT_PAREN query RIGHT_PAREN
    ;

columnAliases
    : LEFT_PAREN identifier (COMMA identifier)* RIGHT_PAREN
    ;

selectClause
    : SELECT (DISTINCT|ALL)? selectColumnClause
    ;

selectColumnClause
    : namedExpressionSeq
    ;

whereClause
    : WHERE booleanExpression
    ;

fromClause
    : FROM relations
    ;

// For PL-SQL
intoClause
    : bulkCollectClause? INTO (tableRow | identifier) (COMMA (tableRow | identifier))*
    ;

bulkCollectClause :
       BULK COLLECT
     ;

tableRow :
      identifier LEFT_PAREN INTEGER_VALUE RIGHT_PAREN
    ;

relations
    : relation (COMMA relation)*
    ;

relation
    : relationPrimary joinRelation*
    ;

joinRelation
    : (joinType) JOIN distributeType? right=relationPrimary joinCriteria?
    ;

// Just like `opt_plan_hints` in legacy CUP parser.
distributeType
    : LEFT_BRACKET identifier RIGHT_BRACKET                           #bracketDistributeType
    | HINT_START identifier HINT_END                                  #commentDistributeType
    ;

relationHint
    : LEFT_BRACKET identifier (COMMA identifier)* RIGHT_BRACKET       #bracketRelationHint
    | HINT_START identifier (COMMA identifier)* HINT_END              #commentRelationHint
    ;

aggClause
    : GROUP BY groupingElement
    ;

groupingElement
    : ROLLUP LEFT_PAREN (expression (COMMA expression)*)? RIGHT_PAREN
    | CUBE LEFT_PAREN (expression (COMMA expression)*)? RIGHT_PAREN
    | GROUPING SETS LEFT_PAREN groupingSet (COMMA groupingSet)* RIGHT_PAREN
    | expression (COMMA expression)*
    ;

groupingSet
    : LEFT_PAREN (expression (COMMA expression)*)? RIGHT_PAREN
    ;

havingClause
    : HAVING booleanExpression
    ;

qualifyClause
    : QUALIFY booleanExpression
    ;

selectHint: hintStatements+=hintStatement (COMMA? hintStatements+=hintStatement)* HINT_END;

hintStatement
    : hintName=identifier (LEFT_PAREN parameters+=hintAssignment (COMMA? parameters+=hintAssignment)* RIGHT_PAREN)?
    | (USE_MV | NO_USE_MV) (LEFT_PAREN tableList+=multipartIdentifier (COMMA tableList+=multipartIdentifier)* RIGHT_PAREN)?
    ;

hintAssignment
    : key=identifierOrText (EQ (constantValue=constant | identifierValue=identifier))?
    | constant
    ;
    
updateAssignment
    : col=multipartIdentifier EQ (expression | DEFAULT)
    ;
    
updateAssignmentSeq
    : assignments+=updateAssignment (COMMA assignments+=updateAssignment)*
    ;

lateralView
    : LATERAL VIEW functionName=identifier LEFT_PAREN (expression (COMMA expression)*)? RIGHT_PAREN
      tableName=identifier AS columnNames+=identifier (COMMA columnNames+=identifier)*
    ;

queryOrganization
    : sortClause? limitClause?
    ;

sortClause
    : ORDER BY sortItem (COMMA sortItem)*
    ;

sortItem
    :  expression ordering = (ASC | DESC)? (NULLS (FIRST | LAST))?
    ;

limitClause
    : (LIMIT limit=INTEGER_VALUE)
    | (LIMIT limit=INTEGER_VALUE OFFSET offset=INTEGER_VALUE)
    | (LIMIT offset=INTEGER_VALUE COMMA limit=INTEGER_VALUE)
    ;

partitionClause
    : PARTITION BY expression (COMMA expression)*
    ;

joinType
    : INNER?
    | CROSS
    | LEFT OUTER?
    | RIGHT OUTER?
    | FULL OUTER?
    | LEFT SEMI
    | RIGHT SEMI
    | LEFT ANTI
    | RIGHT ANTI
    ;

joinCriteria
    : ON booleanExpression
    | USING identifierList
    ;

identifierList
    : LEFT_PAREN identifierSeq RIGHT_PAREN
    ;

identifierSeq
    : ident+=errorCapturingIdentifier (COMMA ident+=errorCapturingIdentifier)*
    ;

optScanParams
    : ATSIGN funcName=identifier LEFT_PAREN (properties=propertyItemList)? RIGHT_PAREN
    ;

relationPrimary
    : multipartIdentifier optScanParams? materializedViewName? tableSnapshot? specifiedPartition?
       tabletList? tableAlias sample? relationHint? lateralView*                           #tableName
    | LEFT_PAREN query RIGHT_PAREN tableAlias lateralView*                                 #aliasedQuery
    | tvfName=identifier LEFT_PAREN
      (properties=propertyItemList)?
      RIGHT_PAREN tableAlias                                                               #tableValuedFunction
    | LEFT_PAREN relations RIGHT_PAREN                                                     #relationList
    ;

materializedViewName
    : INDEX indexName=identifier
    ;

propertyClause
    : PROPERTIES LEFT_PAREN fileProperties=propertyItemList RIGHT_PAREN
    ;

propertyItemList
    : properties+=propertyItem (COMMA properties+=propertyItem)*
    ;

propertyItem
    : key=propertyKey EQ value=propertyValue
    ;

propertyKey : identifier | constant ;

propertyValue : identifier | constant ;

tableAlias
    : (AS? strictIdentifier identifierList?)?
    ;

multipartIdentifier
    : parts+=errorCapturingIdentifier (DOT parts+=errorCapturingIdentifier)*
    ;
    
// ----------------Create Table Fields----------
simpleColumnDefs
    : cols+=simpleColumnDef (COMMA cols+=simpleColumnDef)*
    ;

simpleColumnDef
    : colName=identifier (COMMENT comment=STRING_LITERAL)?
    ;

columnDefs
    : cols+=columnDef (COMMA cols+=columnDef)*
    ;
    
columnDef
    : colName=identifier type=dataType
        KEY?
        (aggType=aggTypeDef)?
        ((GENERATED ALWAYS)? AS LEFT_PAREN generatedExpr=expression RIGHT_PAREN)?
        ((NOT)? nullable=NULL)?
        (AUTO_INCREMENT (LEFT_PAREN autoIncInitValue=number RIGHT_PAREN)?)?
        (DEFAULT (nullValue=NULL | INTEGER_VALUE | DECIMAL_VALUE | PI | E | BITMAP_EMPTY | stringValue=STRING_LITERAL
           | CURRENT_DATE | defaultTimestamp=CURRENT_TIMESTAMP (LEFT_PAREN defaultValuePrecision=number RIGHT_PAREN)?))?
        (ON UPDATE CURRENT_TIMESTAMP (LEFT_PAREN onUpdateValuePrecision=number RIGHT_PAREN)?)?
        (COMMENT comment=STRING_LITERAL)?
    ;

indexDefs
    : indexes+=indexDef (COMMA indexes+=indexDef)*
    ;
    
indexDef
    : INDEX (ifNotExists=IF NOT EXISTS)? indexName=identifier cols=identifierList (USING indexType=(BITMAP | INVERTED | NGRAM_BF))? (PROPERTIES LEFT_PAREN properties=propertyItemList RIGHT_PAREN)? (COMMENT comment=STRING_LITERAL)?
    ;
    
partitionsDef
    : partitions+=partitionDef (COMMA partitions+=partitionDef)*
    ;
    
partitionDef
    : (lessThanPartitionDef | fixedPartitionDef | stepPartitionDef | inPartitionDef) (LEFT_PAREN partitionProperties=propertyItemList RIGHT_PAREN)?
    ;
    
lessThanPartitionDef
    : PARTITION (IF NOT EXISTS)? partitionName=identifier VALUES LESS THAN (MAXVALUE | partitionValueList)
    ;
    
fixedPartitionDef
    : PARTITION (IF NOT EXISTS)? partitionName=identifier VALUES LEFT_BRACKET lower=partitionValueList COMMA upper=partitionValueList RIGHT_PAREN
    ;

stepPartitionDef
    : FROM from=partitionValueList TO to=partitionValueList INTERVAL unitsAmount=INTEGER_VALUE unit=unitIdentifier?
    ;

inPartitionDef
    : PARTITION (IF NOT EXISTS)? partitionName=identifier (VALUES IN ((LEFT_PAREN partitionValueLists+=partitionValueList
        (COMMA partitionValueLists+=partitionValueList)* RIGHT_PAREN) | constants=partitionValueList))?
    ;
    
partitionValueList
    : LEFT_PAREN values+=partitionValueDef (COMMA values+=partitionValueDef)* RIGHT_PAREN
    ;
    
partitionValueDef
    : INTEGER_VALUE | STRING_LITERAL | MAXVALUE | NULL
    ;
    
rollupDefs
    : rollups+=rollupDef (COMMA rollups+=rollupDef)*
    ;
    
rollupDef
    : rollupName=identifier rollupCols=identifierList (DUPLICATE KEY dupKeys=identifierList)? properties=propertyClause?
    ;

aggTypeDef
    : MAX | MIN | SUM | REPLACE | REPLACE_IF_NOT_NULL | HLL_UNION | BITMAP_UNION | QUANTILE_UNION | GENERIC
    ;

tabletList
    : TABLET LEFT_PAREN tabletIdList+=INTEGER_VALUE (COMMA tabletIdList+=INTEGER_VALUE)*  RIGHT_PAREN
    ;
    

inlineTable
    : VALUES rowConstructor (COMMA rowConstructor)*
    ;

// -----------------Expression-----------------
namedExpression
    : expression (AS? (identifierOrText))?
    ;

namedExpressionSeq
    : namedExpression (COMMA namedExpression)*
    ;

expression
    : booleanExpression
    | lambdaExpression
    ;

lambdaExpression
    : args+=errorCapturingIdentifier ARROW body=booleanExpression
    | LEFT_PAREN
        args+=errorCapturingIdentifier (COMMA args+=errorCapturingIdentifier)+
      RIGHT_PAREN
        ARROW body=booleanExpression
    ;

booleanExpression
    : LOGICALNOT booleanExpression                                                  #logicalNot
    | EXISTS LEFT_PAREN query RIGHT_PAREN                                           #exist
    | (ISNULL | IS_NULL_PRED) LEFT_PAREN valueExpression RIGHT_PAREN                #isnull
    | IS_NOT_NULL_PRED LEFT_PAREN valueExpression RIGHT_PAREN                       #is_not_null_pred
    | valueExpression predicate?                                                    #predicated
    | NOT booleanExpression                                                         #logicalNot
    | left=booleanExpression operator=(AND | LOGICALAND) right=booleanExpression    #logicalBinary
    | left=booleanExpression operator=XOR right=booleanExpression                   #logicalBinary
    | left=booleanExpression operator=OR right=booleanExpression                    #logicalBinary
    | left=booleanExpression operator=DOUBLEPIPES right=booleanExpression           #doublePipes
    ;

rowConstructor
    : LEFT_PAREN (rowConstructorItem (COMMA rowConstructorItem)*)? RIGHT_PAREN
    ;

rowConstructorItem
    : constant // duplicate constant rule for improve the parse of `insert into tbl values`
    | DEFAULT
    | namedExpression
    ;

predicate
    : NOT? kind=BETWEEN lower=valueExpression AND upper=valueExpression
    | NOT? kind=(LIKE | REGEXP | RLIKE) pattern=valueExpression
    | NOT? kind=(MATCH | MATCH_ANY | MATCH_ALL | MATCH_PHRASE | MATCH_PHRASE_PREFIX | MATCH_REGEXP | MATCH_PHRASE_EDGE) pattern=valueExpression
    | NOT? kind=IN LEFT_PAREN query RIGHT_PAREN
    | NOT? kind=IN LEFT_PAREN expression (COMMA expression)* RIGHT_PAREN
    | IS NOT? kind=NULL
    | IS NOT? kind=(TRUE | FALSE)
    ;

valueExpression
    : primaryExpression                                                                      #valueExpressionDefault
    | operator=(SUBTRACT | PLUS | TILDE) valueExpression                                     #arithmeticUnary
    // split arithmeticBinary from 1 to 5 due to they have different operator precedence
    | left=valueExpression operator=HAT right=valueExpression                                #arithmeticBinary
    | left=valueExpression operator=(ASTERISK | SLASH | MOD | DIV) right=valueExpression     #arithmeticBinary
    | left=valueExpression operator=(PLUS | SUBTRACT) right=valueExpression                  #arithmeticBinary
    | left=valueExpression operator=AMPERSAND right=valueExpression                          #arithmeticBinary
    | left=valueExpression operator=PIPE right=valueExpression                               #arithmeticBinary
    | left=valueExpression comparisonOperator right=valueExpression                          #comparison
    ;

primaryExpression
    : name=CURRENT_DATE                                                                        #currentDate
    | name=CURRENT_TIME                                                                        #currentTime
    | name=CURRENT_TIMESTAMP                                                                   #currentTimestamp
    | name=LOCALTIME                                                                           #localTime
    | name=LOCALTIMESTAMP                                                                      #localTimestamp
    | name=CURRENT_USER                                                                        #currentUser
    | name=SESSION_USER                                                                        #sessionUser
    | CASE whenClause+ (ELSE elseExpression=expression)? END                                   #searchedCase
    | CASE value=expression whenClause+ (ELSE elseExpression=expression)? END                  #simpleCase
    | name=CAST LEFT_PAREN expression AS castDataType RIGHT_PAREN                              #cast
    | constant                                                                                 #constantDefault
    | interval                                                                                 #intervalLiteral
    | ASTERISK (exceptOrReplace)*                                                              #star
    | qualifiedName DOT ASTERISK (exceptOrReplace)*                                            #star
    | CHAR LEFT_PAREN
                arguments+=expression (COMMA arguments+=expression)*
                (USING charSet=identifierOrText)?
          RIGHT_PAREN                                                                          #charFunction
    | CONVERT LEFT_PAREN argument=expression USING charSet=identifierOrText RIGHT_PAREN        #convertCharSet
    | CONVERT LEFT_PAREN argument=expression COMMA castDataType RIGHT_PAREN                    #convertType
    | functionCallExpression                                                                   #functionCall
    | value=primaryExpression LEFT_BRACKET index=valueExpression RIGHT_BRACKET                 #elementAt
    | value=primaryExpression LEFT_BRACKET begin=valueExpression
      COLON (end=valueExpression)? RIGHT_BRACKET                                               #arraySlice
    | LEFT_PAREN query RIGHT_PAREN                                                             #subqueryExpression
    | ATSIGN identifierOrText                                                                  #userVariable
    | DOUBLEATSIGN (kind=(GLOBAL | SESSION) DOT)? identifier                                   #systemVariable
    | BINARY? identifier                                                                       #columnReference
    | base=primaryExpression DOT fieldName=identifier                                          #dereference
    | LEFT_PAREN expression RIGHT_PAREN                                                        #parenthesizedExpression
    | KEY (dbName=identifier DOT)? keyName=identifier                                          #encryptKey
    | EXTRACT LEFT_PAREN field=identifier FROM (DATE | TIMESTAMP)?
      source=valueExpression RIGHT_PAREN                                                       #extract
    | primaryExpression COLLATE (identifier | STRING_LITERAL | DEFAULT)                        #collate
    ;

exceptOrReplace
    : EXCEPT  LEFT_PAREN namedExpressionSeq RIGHT_PAREN                                  #except
    | REPLACE LEFT_PAREN namedExpressionSeq RIGHT_PAREN                                  #replace
    ;

castDataType
    : dataType
    |(SIGNED|UNSIGNED) (INT|INTEGER)?
    ;

functionCallExpression
    : functionIdentifier
              LEFT_PAREN (
                  (DISTINCT|ALL)?
                  arguments+=expression (COMMA arguments+=expression)*
                  (ORDER BY sortItem (COMMA sortItem)*)?
              )? RIGHT_PAREN
            (OVER windowSpec)?
    ;

functionIdentifier 
    : (dbName=identifier DOT)? functionNameIdentifier
    ;

functionNameIdentifier
    : identifier
    | ADD
    | CONNECTION_ID
    | CURRENT_CATALOG
    | CURRENT_USER
    | DATABASE
    | IF
    | LEFT
    | LIKE
    | PASSWORD
    | REGEXP
    | RIGHT
    | SCHEMA
    | SESSION_USER
    | TRIM
    | USER
    ;

windowSpec
    // todo: name for windowRef; we haven't support it
    // : name=identifier
    // | LEFT_PAREN name=identifier RIGHT_PAREN
    : LEFT_PAREN
        partitionClause?
        sortClause?
        windowFrame?
        RIGHT_PAREN
    ;

windowFrame
    : frameUnits start=frameBoundary
    | frameUnits BETWEEN start=frameBoundary AND end=frameBoundary
    ;

frameUnits
    : ROWS
    | RANGE
    ;

frameBoundary
    : UNBOUNDED boundType=(PRECEDING | FOLLOWING)
    | boundType=CURRENT ROW
    | expression boundType=(PRECEDING | FOLLOWING)
    ;

qualifiedName
    : identifier (DOT identifier)*
    ;

specifiedPartition
    : TEMPORARY? PARTITION (identifier | identifierList)
    | TEMPORARY? PARTITIONS identifierList
    ;

constant
    : NULL                                                                                     #nullLiteral
    | type=(DATE | DATEV1 | DATEV2 | TIMESTAMP) STRING_LITERAL                                 #typeConstructor
    | number                                                                                   #numericLiteral
    | booleanValue                                                                             #booleanLiteral
    | BINARY? STRING_LITERAL                                                                   #stringLiteral
    | LEFT_BRACKET (items+=constant)? (COMMA items+=constant)* RIGHT_BRACKET                   #arrayLiteral
    | LEFT_BRACE (items+=constant COLON items+=constant)?
       (COMMA items+=constant COLON items+=constant)* RIGHT_BRACE                              #mapLiteral
    | LEFT_BRACE items+=constant (COMMA items+=constant)* RIGHT_BRACE                          #structLiteral
    | PLACEHOLDER                                                                              #placeholder
    ;

comparisonOperator
    : EQ | NEQ | LT | LTE | GT | GTE | NSEQ
    ;

booleanValue
    : TRUE | FALSE
    ;

whenClause
    : WHEN condition=expression THEN result=expression
    ;

interval
    : INTERVAL value=expression unit=unitIdentifier
    ;

unitIdentifier
	: YEAR | QUARTER | MONTH | WEEK | DAY | HOUR | MINUTE | SECOND
    ;

dataTypeWithNullable
    : dataType ((NOT)? NULL)?
    ;

dataType
    : complex=ARRAY LT dataType GT                                  #complexDataType
    | complex=MAP LT dataType COMMA dataType GT                     #complexDataType
    | complex=STRUCT LT complexColTypeList GT                       #complexDataType
    | AGG_STATE LT functionNameIdentifier
        LEFT_PAREN dataTypes+=dataTypeWithNullable
        (COMMA dataTypes+=dataTypeWithNullable)* RIGHT_PAREN GT     #aggStateDataType
    | primitiveColType (LEFT_PAREN (INTEGER_VALUE | ASTERISK)
      (COMMA INTEGER_VALUE)* RIGHT_PAREN)?                          #primitiveDataType
    ;

primitiveColType
    : type=TINYINT
    | type=SMALLINT
    | type=(INT | INTEGER)
    | type=BIGINT
    | type=LARGEINT
    | type=BOOLEAN
    | type=FLOAT
    | type=DOUBLE
    | type=DATE
    | type=DATETIME
    | type=TIME
    | type=DATEV2
    | type=DATETIMEV2
    | type=DATEV1
    | type=DATETIMEV1
    | type=BITMAP
    | type=QUANTILE_STATE
    | type=HLL
    | type=AGG_STATE
    | type=STRING
    | type=JSON
    | type=JSONB
    | type=TEXT
    | type=VARCHAR
    | type=CHAR
    | type=DECIMAL
    | type=DECIMALV2
    | type=DECIMALV3
    | type=IPV4
    | type=IPV6
    | type=VARIANT
    | type=ALL
    ;

complexColTypeList
    : complexColType (COMMA complexColType)*
    ;

complexColType
    : identifier COLON dataType commentSpec?
    ;

commentSpec
    : COMMENT STRING_LITERAL
    ;

sample
    : TABLESAMPLE LEFT_PAREN sampleMethod? RIGHT_PAREN (REPEATABLE seed=INTEGER_VALUE)?
    ;

sampleMethod
    : percentage=INTEGER_VALUE PERCENT                              #sampleByPercentile
    | INTEGER_VALUE ROWS                                            #sampleByRows
    ;

tableSnapshot
    : FOR VERSION AS OF version=INTEGER_VALUE
    | FOR TIME AS OF time=STRING_LITERAL
    ;

// this rule is used for explicitly capturing wrong identifiers such as test-table, which should actually be `test-table`
// replace identifier with errorCapturingIdentifier where the immediate follow symbol is not an expression, otherwise
// valid expressions such as "a-b" can be recognized as an identifier
errorCapturingIdentifier
    : identifier errorCapturingIdentifierExtra
    ;

// extra left-factoring grammar
errorCapturingIdentifierExtra
    : (SUBTRACT identifier)+ #errorIdent
    |                        #realIdent
    ;

identifier
    : strictIdentifier
    ;

strictIdentifier
    : IDENTIFIER              #unquotedIdentifier
    | quotedIdentifier        #quotedIdentifierAlternative
    | nonReserved             #unquotedIdentifier
    ;

quotedIdentifier
    : BACKQUOTED_IDENTIFIER
    ;

number
    : SUBTRACT? INTEGER_VALUE                    #integerLiteral
    | SUBTRACT? (EXPONENT_VALUE | DECIMAL_VALUE) #decimalLiteral
    ;

// there are 1 kinds of keywords in Doris.
// - Non-reserved keywords:
//     normal version of non-reserved keywords.
// The non-reserved keywords are listed in `nonReserved`.
// TODO: need to stay consistent with the legacy
nonReserved
//--DEFAULT-NON-RESERVED-START
    : ACTIONS
    | AFTER
    | AGG_STATE
    | AGGREGATE
    | ALIAS
    | ALWAYS
    | ANALYZED
    | ARRAY
    | AT
    | AUTHORS
    | AUTO_INCREMENT
    | BACKENDS
    | BACKUP
    | BEGIN
    | BELONG
    | BIN
    | BITAND
    | BITMAP
    | BITMAP_EMPTY
    | BITMAP_UNION
    | BITOR
    | BITXOR
    | BLOB
    | BOOLEAN
    | BRIEF
    | BROKER
    | BUCKETS
    | BUILD
    | BUILTIN
    | BULK
    | CACHE
    | CACHED
    | CALL
    | CATALOG
    | CATALOGS
    | CHAIN
    | CHAR
    | CHARSET
    | CHECK
    | CLUSTER
    | CLUSTERS
    | COLLATION
    | COLLECT
    | COLOCATE
    | COLUMNS
    | COMMENT
    | COMMENT_START
    | COMMIT
    | COMMITTED
    | COMPACT
    | COMPLETE
    | COMPRESS_TYPE
    | COMPUTE
    | CONDITIONS
    | CONFIG
    | CONNECTION
    | CONNECTION_ID
    | CONSISTENT
    | CONSTRAINTS
    | CONVERT
    | CONVERT_LSC
    | COPY
    | COUNT
    | CREATION
    | CRON
    | CURRENT_CATALOG
    | CURRENT_DATE
    | CURRENT_TIME
    | CURRENT_TIMESTAMP
    | CURRENT_USER
    | DATA
    | DATE
    | DATETIME
    | DATETIMEV1
    | DATETIMEV2
    | DATEV1
    | DATEV2
    | DAY
    | DECIMAL
    | DECIMALV2
    | DECIMALV3
    | DEFERRED
    | DEMAND
    | DIAGNOSE
    | DIAGNOSIS
    | DISTINCTPC
    | DISTINCTPCSA
    | DO
    | DORIS_INTERNAL_TABLE_ID
    | DUAL
    | DYNAMIC
    | E
    | ENABLE
    | ENCRYPTKEY
    | ENCRYPTKEYS
    | END
    | ENDS
    | ENGINE
    | ENGINES
    | ERRORS
    | EVENTS
    | EVERY
    | EXCLUDE
    | EXPIRED
    | EXTERNAL
    | FAILED_LOGIN_ATTEMPTS
    | FAST
    | FEATURE
    | FIELDS
    | FILE
    | FILTER
    | FIRST
    | FORMAT
    | FREE
    | FRONTENDS
    | FUNCTION
    | GENERATED
    | GENERIC
    | GLOBAL
    | GRAPH
    | GROUPING
    | GROUPS
    | HASH
    | HDFS
    | HELP
    | HINT_END
    | HINT_START
    | HISTOGRAM
    | HLL_UNION
    | HOSTNAME
    | HOTSPOT
    | HOUR
    | HUB
    | IDENTIFIED
    | IGNORE
    | IMMEDIATE
    | INCREMENTAL
    | INDEXES
    | INVERTED
    | IPV4
    | IPV6
    | IS_NOT_NULL_PRED
    | IS_NULL_PRED
    | ISNULL
    | ISOLATION
    | JOB
    | JOBS
    | JSON
    | JSONB
    | LABEL
    | LAST
    | LDAP
    | LDAP_ADMIN_PASSWORD
    | LEFT_BRACE
    | LESS
    | LEVEL
    | LINES
    | LINK
    | LOCAL
    | LOCALTIME
    | LOCALTIMESTAMP
    | LOCATION
    | LOCK
    | LOGICAL
    | MANUAL
    | MAP
    | MATCH_ALL
    | MATCH_ANY
    | MATCH_PHRASE
    | MATCH_PHRASE_EDGE
    | MATCH_PHRASE_PREFIX
    | MATCH_REGEXP
    | MATERIALIZED
    | MAX
    | MEMO
    | MERGE
    | MIGRATE
    | MIGRATIONS
    | MIN
    | MINUTE
    | MODIFY
    | MONTH
    | MTMV
    | NAME
    | NAMES
    | NEGATIVE
    | NEVER
    | NEXT
    | NGRAM_BF
    | NO
    | NON_NULLABLE
    | NULLS
    | OF
    | OFFSET
    | ONLY
    | OPEN
    | OPTIMIZED
    | PARAMETER
    | PARSED
    | PASSWORD
    | PASSWORD_EXPIRE
    | PASSWORD_HISTORY
    | PASSWORD_LOCK_TIME
    | PASSWORD_REUSE
    | PARTITIONS
    | PATH
    | PAUSE
    | PERCENT
    | PERIOD
    | PERMISSIVE
    | PHYSICAL
    | PI
    | PLAN
    | PLUGIN
    | PLUGINS
    | POLICY
    | PRIVILEGES
    | PROC
    | PROCESS
    | PROCESSLIST
    | PROFILE
    | PROPERTIES
    | PROPERTY
    | QUANTILE_STATE
	| QUANTILE_UNION
	| QUARTER
    | QUERY
    | QUOTA
    | QUALIFY
    | RANDOM
    | RECENT
    | RECOVER
    | RECYCLE
    | REFRESH
    | REPEATABLE
    | REPLACE
    | REPLACE_IF_NOT_NULL
    | REPLAYER
    | REPOSITORIES
    | REPOSITORY
    | RESOURCE
    | RESOURCES
    | RESTORE
    | RESTRICTIVE
    | RESUME
    | RETURNS
    | REWRITTEN
    | RIGHT_BRACE
    | RLIKE
    | ROLLBACK
    | ROLLUP
    | ROUTINE
    | S3
    | SAMPLE
    | SCHEDULE
    | SCHEDULER
    | SCHEMA
    | SECOND
    | SERIALIZABLE
    | SET_SESSION_VARIABLE
    | SESSION
    | SESSION_USER
    | SHAPE
    | SKEW
    | SNAPSHOT
    | SONAME
    | SPLIT
    | SQL
    | STAGE
    | STAGES
    | START
    | STARTS
    | STATS
    | STATUS
    | STOP
    | STORAGE
    | STREAM
    | STREAMING
    | STRING
    | STRUCT
    | SUM
    | TABLES
    | TASK
    | TASKS
    | TEMPORARY
    | TEXT
    | THAN
    | TIME
    | TIMESTAMP
    | TRANSACTION
    | TREE
    | TRIGGERS
    | TRUNCATE
    | TYPE
    | TYPES
    | UNCOMMITTED
    | UNLOCK
    | UNSET
    | UP
    | USER
    | VALUE
    | VARCHAR
    | VARIABLE
    | VARIABLES
    | VARIANT
    | VAULT
    | VAULTS
    | VERBOSE
    | VERSION
    | VIEW
    | VIEWS
    | WARM
    | WARNINGS
    | WEEK
    | WORK
    | YEAR
//--DEFAULT-NON-RESERVED-END
    ;<|MERGE_RESOLUTION|>--- conflicted
+++ resolved
@@ -302,12 +302,8 @@
     | SHOW TABLE CREATION ((FROM | IN) database=multipartIdentifier)?
         (LIKE STRING_LITERAL)?                                                      #showTableCreation
     | SHOW TABLET STORAGE FORMAT VERBOSE?                                           #showTabletStorageFormat
-<<<<<<< HEAD
     | SHOW QUERY PROFILE queryIdPath=STRING_LITERAL                                 #showQueryProfile
     | SHOW CONVERT_LSC ((FROM | IN) database=multipartIdentifier)?                  #showConvertLsc
-=======
-    | SHOW QUERY PROFILE queryIdPath=STRING_LITERAL? limitClause?                    #showQueryProfile
->>>>>>> fb5e5553
     ;
 
 supportedLoadStatement
